/* global alert */
import React, { Component } from 'react';
import {
  TextInput,
  FlatList,
  ScrollView,
  Linking,
  TouchableOpacity,
  Clipboard,
  StyleSheet,
  TouchableWithoutFeedback,
  Keyboard,
  Text,
  View,
  Platform,
  PermissionsAndroid,
} from 'react-native';
import { BlueNavigationStyle, SafeBlueArea, BlueCard, BlueText } from '../../BlueComponents';
import PropTypes from 'prop-types';
import Privacy from '../../Privacy';
import { BitcoinUnit } from '../../models/bitcoinUnits';
import { Icon } from 'react-native-elements';
import Share from 'react-native-share';
import RNFS from 'react-native-fs';
/** @type {AppStorage} */
const BlueApp = require('../../BlueApp');
const loc = require('../../loc');
const currency = require('../../currency');

export default class SendCreate extends Component {
<<<<<<< HEAD
  static navigationOptions = ({ navigation }) => ({
    ...BlueNavigationStyle,
    title: loc.send.create.details,
    headerRight: navigation.state.params.exportTXN ? (
      <TouchableOpacity style={styles.export} onPress={navigation.state.params.exportTXN}>
        <Icon size={22} name="share-alternative" type="entypo" color={BlueApp.settings.foregroundColor} />
      </TouchableOpacity>
    ) : null,
  });
=======
  static navigationOptions = ({ navigation, route }) => {
    let headerRight;
    if (route.params.exportTXN) {
      headerRight = () => (
        <TouchableOpacity style={{ marginRight: 16 }} onPress={route.params.exportTXN}>
          <Icon size={22} name="share-alternative" type="entypo" color={BlueApp.settings.foregroundColor} />
        </TouchableOpacity>
      );
    } else {
      headerRight = null;
    }

    return {
      ...BlueNavigationStyle,
      title: loc.send.create.details,
      headerRight,
    };
  };
>>>>>>> 6bf25bcf

  constructor(props) {
    super(props);
    console.log('send/create constructor');
    props.navigation.setParams({ exportTXN: this.exportTXN });
    this.state = {
      isLoading: false,
      fee: props.route.params.fee,
      recipients: props.route.params.recipients,
      memo: props.route.params.memo || '',
      size: Math.round(props.route.params.tx.length / 2),
      tx: props.route.params.tx,
      satoshiPerByte: props.route.params.satoshiPerByte,
      wallet: props.route.params.wallet,
      feeSatoshi: props.route.params.feeSatoshi,
    };
  }

  componentDidMount() {
    Privacy.enableBlur();
    console.log('send/create - componentDidMount');
  }

  exportTXN = async () => {
    const fileName = `${Date.now()}.txn`;
    if (Platform.OS === 'ios') {
      const filePath = RNFS.TemporaryDirectoryPath + `/${fileName}`;
      await RNFS.writeFile(filePath, this.state.tx);
      Share.open({
        url: 'file://' + filePath,
      })
        .catch(error => console.log(error))
        .finally(() => {
          RNFS.unlink(filePath);
        });
    } else if (Platform.OS === 'android') {
      const granted = await PermissionsAndroid.request(PermissionsAndroid.PERMISSIONS.WRITE_EXTERNAL_STORAGE, {
        title: 'BlueWallet Storage Access Permission',
        message: 'BlueWallet needs your permission to access your storage to save this transaction.',
        buttonNeutral: 'Ask Me Later',
        buttonNegative: 'Cancel',
        buttonPositive: 'OK',
      });

      if (granted === PermissionsAndroid.RESULTS.GRANTED) {
        console.log('Storage Permission: Granted');
        const filePath = RNFS.ExternalCachesDirectoryPath + `/${this.fileName}`;
        await RNFS.writeFile(filePath, this.state.tx);
        alert(`This transaction has been saved in ${filePath}`);
      } else {
        console.log('Storage Permission: Denied');
      }
    }
  };

  componentWillUnmount() {
    Privacy.disableBlur();
  }

  _renderItem = ({ index, item }) => {
    return (
      <>
        <View>
          <Text style={styles.transactionDetailsTitle}>{loc.send.create.to}</Text>
          <Text style={styles.transactionDetailsSubtitle}>{item.address}</Text>
          <Text style={styles.transactionDetailsTitle}>{loc.send.create.amount}</Text>
          <Text style={styles.transactionDetailsSubtitle}>
            {item.value === BitcoinUnit.MAX || !item.value
              ? currency.satoshiToBTC(this.state.wallet.getBalance()) - this.state.fee
              : currency.satoshiToBTC(item.value)}{' '}
            {BitcoinUnit.BTC}
          </Text>
          {this.state.recipients.length > 1 && (
            <BlueText style={styles.itemOf}>
              {index + 1} of {this.state.recipients.length}
            </BlueText>
          )}
        </View>
      </>
    );
  };

  renderSeparator = () => {
    return <View style={styles.separator} />;
  };

  render() {
    return (
      <SafeBlueArea style={styles.root}>
        <TouchableWithoutFeedback onPress={Keyboard.dismiss} accessible={false}>
          <ScrollView>
            <BlueCard style={styles.card}>
              <BlueText style={styles.cardText}>{loc.send.create.this_is_hex}</BlueText>
              <TextInput testID={'TxhexInput'} style={styles.cardTx} height={72} multiline editable value={this.state.tx} />

              <TouchableOpacity style={styles.actionTouch} onPress={() => Clipboard.setString(this.state.tx)}>
                <Text style={styles.actionText}>Copy and broadcast later</Text>
              </TouchableOpacity>
              <TouchableOpacity style={styles.actionTouch} onPress={() => Linking.openURL('https://coinb.in/?verify=' + this.state.tx)}>
                <Text style={styles.actionText}>Verify on coinb.in</Text>
              </TouchableOpacity>
            </BlueCard>
            <BlueCard>
              <FlatList
                scrollEnabled={this.state.recipients.length > 1}
                extraData={this.state.recipients}
                data={this.state.recipients}
                renderItem={this._renderItem}
                keyExtractor={(_item, index) => `${index}`}
                ItemSeparatorComponent={this.renderSeparator}
              />
              <Text style={styles.transactionDetailsTitle}>{loc.send.create.fee}</Text>
              <Text style={styles.transactionDetailsSubtitle}>
                {this.state.fee} {BitcoinUnit.BTC}
              </Text>

              <Text style={styles.transactionDetailsTitle}>{loc.send.create.tx_size}</Text>
              <Text style={styles.transactionDetailsSubtitle}>{this.state.size} bytes</Text>

              <Text style={styles.transactionDetailsTitle}>{loc.send.create.satoshi_per_byte}</Text>
              <Text style={styles.transactionDetailsSubtitle}>{this.state.satoshiPerByte} Sat/B</Text>
              {this.state.memo.length > 0 && (
                <>
                  <Text style={styles.transactionDetailsTitle}>{loc.send.create.memo}</Text>
                  <Text style={styles.transactionDetailsSubtitle}>{this.state.memo}</Text>
                </>
              )}
            </BlueCard>
          </ScrollView>
        </TouchableWithoutFeedback>
      </SafeBlueArea>
    );
  }
}

const styles = StyleSheet.create({
  transactionDetailsTitle: {
    color: '#0c2550',
    fontWeight: '500',
    fontSize: 17,
    marginBottom: 2,
  },
  transactionDetailsSubtitle: {
    color: '#9aa0aa',
    fontWeight: '500',
    fontSize: 15,
    marginBottom: 20,
  },
  export: {
    marginRight: 16,
  },
  itemOf: {
    alignSelf: 'flex-end',
  },
  separator: {
    backgroundColor: BlueApp.settings.inputBorderColor,
    height: 0.5,
    marginVertical: 16,
  },
  root: {
    flex: 1,
    paddingTop: 19,
  },
  card: {
    alignItems: 'center',
    flex: 1,
  },
  cardText: {
    color: '#0c2550',
    fontWeight: '500',
  },
  cardTx: {
    borderColor: '#ebebeb',
    backgroundColor: '#d2f8d6',
    borderRadius: 4,
    marginTop: 20,
    color: '#37c0a1',
    fontWeight: '500',
    fontSize: 14,
    paddingHorizontal: 16,
    paddingBottom: 16,
    paddingTop: 16,
  },
  actionTouch: {
    marginVertical: 24,
  },
  actionText: {
    color: '#9aa0aa',
    fontSize: 15,
    fontWeight: '500',
    alignSelf: 'center',
  },
});

SendCreate.propTypes = {
  navigation: PropTypes.shape({
    goBack: PropTypes.func,
    setParams: PropTypes.func,
    navigate: PropTypes.func,
    dismiss: PropTypes.func,
  }),
  route: PropTypes.shape({
    params: PropTypes.object,
  }),
};<|MERGE_RESOLUTION|>--- conflicted
+++ resolved
@@ -28,22 +28,11 @@
 const currency = require('../../currency');
 
 export default class SendCreate extends Component {
-<<<<<<< HEAD
-  static navigationOptions = ({ navigation }) => ({
-    ...BlueNavigationStyle,
-    title: loc.send.create.details,
-    headerRight: navigation.state.params.exportTXN ? (
-      <TouchableOpacity style={styles.export} onPress={navigation.state.params.exportTXN}>
-        <Icon size={22} name="share-alternative" type="entypo" color={BlueApp.settings.foregroundColor} />
-      </TouchableOpacity>
-    ) : null,
-  });
-=======
   static navigationOptions = ({ navigation, route }) => {
     let headerRight;
     if (route.params.exportTXN) {
       headerRight = () => (
-        <TouchableOpacity style={{ marginRight: 16 }} onPress={route.params.exportTXN}>
+        <TouchableOpacity style={styles.export} onPress={route.params.exportTXN}>
           <Icon size={22} name="share-alternative" type="entypo" color={BlueApp.settings.foregroundColor} />
         </TouchableOpacity>
       );
@@ -57,7 +46,6 @@
       headerRight,
     };
   };
->>>>>>> 6bf25bcf
 
   constructor(props) {
     super(props);
