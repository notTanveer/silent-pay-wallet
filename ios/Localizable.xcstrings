--- conflicted
+++ resolved
@@ -1,50 +1,39 @@
 {
   "sourceLanguage" : "en_US",
   "strings" : {
-<<<<<<< HEAD
+    "%@" : {
+
+    },
+    "Argentina (Argentine Peso)" : {
+
+    },
+    "Aruba (Aruban Florin)" : {
+
+    },
     "at %@" : {
 
     },
-=======
-    "%@" : {
-
-    },
-    "Argentina (Argentine Peso)" : {
-
-    },
-    "Aruba (Aruban Florin)" : {
-
-    },
-    "at %@" : {
-
-    },
     "Australia (Australian Dollar)" : {
 
     },
     "Bahrain (Bahraini Dinar)" : {
 
     },
->>>>>>> 6b8b1634
     "Balance" : {
 
     },
     "Bitcoin (%@)" : {
 
     },
-<<<<<<< HEAD
+    "Bitcoin price: %@" : {
+
+    },
+    "Brazil (Brazilian Real)" : {
+
+    },
     "BTC" : {
 
     },
-=======
-    "Bitcoin price: %@" : {
-
-    },
-    "Brazil (Brazilian Real)" : {
-
-    },
-    "BTC" : {
-
-    },
     "Canada (Canadian Dollar)" : {
 
     },
@@ -96,42 +85,12 @@
     "Fiat Currency" : {
 
     },
->>>>>>> 6b8b1634
     "from" : {
 
     },
     "From %@" : {
 
     },
-<<<<<<< HEAD
-    "Last Updated" : {
-
-    },
-    "Latest transaction" : {
-
-    },
-    "Market" : {
-
-    },
-    "Next Block" : {
-
-    },
-    "Price" : {
-
-    },
-    "receive" : {
-
-    },
-    "Sats/%@" : {
-
-    },
-    "send" : {
-
-    },
-    "View the current market information." : {
-
-    },
-=======
     "Ghana (Ghanaian Cedi)" : {
 
     },
@@ -316,7 +275,6 @@
     "View the current price of Bitcoin" : {
 
     },
->>>>>>> 6b8b1634
     "View the current price of Bitcoin." : {
 
     },
