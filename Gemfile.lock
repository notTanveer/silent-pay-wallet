GEM
  remote: https://rubygems.org/
  specs:
    CFPropertyList (3.0.7)
      base64
      nkf
      rexml
<<<<<<< HEAD
    activesupport (6.1.7.8)
=======
    activesupport (7.0.8.4)
>>>>>>> 456582a2
      concurrent-ruby (~> 1.0, >= 1.0.2)
      i18n (>= 1.6, < 2)
      minitest (>= 5.1)
      tzinfo (~> 2.0)
    addressable (2.8.6)
      public_suffix (>= 2.0.2, < 6.0)
    algoliasearch (1.27.5)
      httpclient (~> 2.8, >= 2.8.3)
      json (>= 1.5.1)
    artifactory (3.0.17)
    atomos (0.1.3)
    aws-eventstream (1.3.0)
    aws-partitions (1.944.0)
    aws-sdk-core (3.197.0)
      aws-eventstream (~> 1, >= 1.3.0)
      aws-partitions (~> 1, >= 1.651.0)
      aws-sigv4 (~> 1.8)
      jmespath (~> 1, >= 1.6.1)
<<<<<<< HEAD
    aws-sdk-kms (1.84.0)
=======
    aws-sdk-kms (1.85.0)
>>>>>>> 456582a2
      aws-sdk-core (~> 3, >= 3.197.0)
      aws-sigv4 (~> 1.1)
    aws-sdk-s3 (1.152.3)
      aws-sdk-core (~> 3, >= 3.197.0)
      aws-sdk-kms (~> 1)
      aws-sigv4 (~> 1.8)
    aws-sigv4 (1.8.0)
      aws-eventstream (~> 1, >= 1.0.2)
    babosa (1.0.4)
    base64 (0.2.0)
    claide (1.1.0)
    cocoapods (1.15.2)
      addressable (~> 2.8)
      claide (>= 1.0.2, < 2.0)
      cocoapods-core (= 1.15.2)
      cocoapods-deintegrate (>= 1.0.3, < 2.0)
      cocoapods-downloader (>= 2.1, < 3.0)
      cocoapods-plugins (>= 1.0.0, < 2.0)
      cocoapods-search (>= 1.0.0, < 2.0)
      cocoapods-trunk (>= 1.6.0, < 2.0)
      cocoapods-try (>= 1.1.0, < 2.0)
      colored2 (~> 3.1)
      escape (~> 0.0.4)
      fourflusher (>= 2.3.0, < 3.0)
      gh_inspector (~> 1.0)
      molinillo (~> 0.8.0)
      nap (~> 1.0)
      ruby-macho (>= 2.3.0, < 3.0)
      xcodeproj (>= 1.23.0, < 2.0)
    cocoapods-core (1.15.2)
      activesupport (>= 5.0, < 8)
      addressable (~> 2.8)
      algoliasearch (~> 1.0)
      concurrent-ruby (~> 1.1)
      fuzzy_match (~> 2.0.4)
      nap (~> 1.0)
      netrc (~> 0.11)
      public_suffix (~> 4.0)
      typhoeus (~> 1.0)
    cocoapods-deintegrate (1.0.5)
    cocoapods-downloader (2.1)
    cocoapods-plugins (1.0.0)
      nap
    cocoapods-search (1.0.1)
    cocoapods-trunk (1.6.0)
      nap (>= 0.8, < 2.0)
      netrc (~> 0.11)
    cocoapods-try (1.2.0)
    colored (1.2)
    colored2 (3.1.2)
    commander (4.6.0)
      highline (~> 2.0.0)
    concurrent-ruby (1.3.3)
    declarative (0.0.20)
    digest-crc (0.6.5)
      rake (>= 12.0.0, < 14.0.0)
    domain_name (0.6.20240107)
    dotenv (2.8.1)
    emoji_regex (3.2.3)
    escape (0.0.4)
    ethon (0.16.0)
      ffi (>= 1.15.0)
    excon (0.110.0)
    faraday (1.10.3)
      faraday-em_http (~> 1.0)
      faraday-em_synchrony (~> 1.0)
      faraday-excon (~> 1.1)
      faraday-httpclient (~> 1.0)
      faraday-multipart (~> 1.0)
      faraday-net_http (~> 1.0)
      faraday-net_http_persistent (~> 1.0)
      faraday-patron (~> 1.0)
      faraday-rack (~> 1.0)
      faraday-retry (~> 1.0)
      ruby2_keywords (>= 0.0.4)
    faraday-cookie_jar (0.0.7)
      faraday (>= 0.8.0)
      http-cookie (~> 1.0.0)
    faraday-em_http (1.0.0)
    faraday-em_synchrony (1.0.0)
    faraday-excon (1.1.0)
    faraday-httpclient (1.0.1)
    faraday-multipart (1.0.4)
      multipart-post (~> 2)
    faraday-net_http (1.0.1)
    faraday-net_http_persistent (1.2.0)
    faraday-patron (1.0.0)
    faraday-rack (1.0.0)
    faraday-retry (1.0.3)
    faraday_middleware (1.2.0)
      faraday (~> 1.0)
    fastimage (2.3.1)
    fastlane (2.221.0)
      CFPropertyList (>= 2.3, < 4.0.0)
      addressable (>= 2.8, < 3.0.0)
      artifactory (~> 3.0)
      aws-sdk-s3 (~> 1.0)
      babosa (>= 1.0.3, < 2.0.0)
      bundler (>= 1.12.0, < 3.0.0)
      colored (~> 1.2)
      commander (~> 4.6)
      dotenv (>= 2.1.1, < 3.0.0)
      emoji_regex (>= 0.1, < 4.0)
      excon (>= 0.71.0, < 1.0.0)
      faraday (~> 1.0)
      faraday-cookie_jar (~> 0.0.6)
      faraday_middleware (~> 1.0)
      fastimage (>= 2.1.0, < 3.0.0)
      gh_inspector (>= 1.1.2, < 2.0.0)
      google-apis-androidpublisher_v3 (~> 0.3)
      google-apis-playcustomapp_v1 (~> 0.1)
      google-cloud-env (>= 1.6.0, < 2.0.0)
      google-cloud-storage (~> 1.31)
      highline (~> 2.0)
      http-cookie (~> 1.0.5)
      json (< 3.0.0)
      jwt (>= 2.1.0, < 3)
      mini_magick (>= 4.9.4, < 5.0.0)
      multipart-post (>= 2.0.0, < 3.0.0)
      naturally (~> 2.2)
      optparse (>= 0.1.1, < 1.0.0)
      plist (>= 3.1.0, < 4.0.0)
      rubyzip (>= 2.0.0, < 3.0.0)
      security (= 0.1.5)
      simctl (~> 1.6.3)
      terminal-notifier (>= 2.0.0, < 3.0.0)
      terminal-table (~> 3)
      tty-screen (>= 0.6.3, < 1.0.0)
      tty-spinner (>= 0.8.0, < 1.0.0)
      word_wrap (~> 1.0.0)
      xcodeproj (>= 1.13.0, < 2.0.0)
      xcpretty (~> 0.3.0)
      xcpretty-travis-formatter (>= 0.0.3, < 2.0.0)
    ffi (1.17.0)
    fourflusher (2.3.1)
    fuzzy_match (2.0.4)
    gh_inspector (1.1.3)
    google-apis-androidpublisher_v3 (0.54.0)
      google-apis-core (>= 0.11.0, < 2.a)
    google-apis-core (0.11.3)
      addressable (~> 2.5, >= 2.5.1)
      googleauth (>= 0.16.2, < 2.a)
      httpclient (>= 2.8.1, < 3.a)
      mini_mime (~> 1.0)
      representable (~> 3.0)
      retriable (>= 2.0, < 4.a)
      rexml
    google-apis-iamcredentials_v1 (0.17.0)
      google-apis-core (>= 0.11.0, < 2.a)
    google-apis-playcustomapp_v1 (0.13.0)
      google-apis-core (>= 0.11.0, < 2.a)
    google-apis-storage_v1 (0.31.0)
      google-apis-core (>= 0.11.0, < 2.a)
    google-cloud-core (1.7.0)
      google-cloud-env (>= 1.0, < 3.a)
      google-cloud-errors (~> 1.0)
    google-cloud-env (1.6.0)
      faraday (>= 0.17.3, < 3.0)
    google-cloud-errors (1.4.0)
    google-cloud-storage (1.47.0)
      addressable (~> 2.8)
      digest-crc (~> 0.4)
      google-apis-iamcredentials_v1 (~> 0.1)
      google-apis-storage_v1 (~> 0.31.0)
      google-cloud-core (~> 1.6)
      googleauth (>= 0.16.2, < 2.a)
      mini_mime (~> 1.0)
    googleauth (1.8.1)
      faraday (>= 0.17.3, < 3.a)
      jwt (>= 1.4, < 3.0)
      multi_json (~> 1.11)
      os (>= 0.9, < 2.0)
      signet (>= 0.16, < 2.a)
    highline (2.0.3)
    http-cookie (1.0.6)
      domain_name (~> 0.5)
    httpclient (2.8.3)
    i18n (1.14.5)
      concurrent-ruby (~> 1.0)
    jmespath (1.6.2)
    json (2.7.2)
    jwt (2.8.2)
      base64
    mini_magick (4.13.1)
    mini_mime (1.1.5)
    minitest (5.23.1)
    molinillo (0.8.0)
    multi_json (1.15.0)
    multipart-post (2.4.1)
    nanaimo (0.3.0)
    nap (1.1.0)
    naturally (2.2.1)
    netrc (0.11.0)
    nkf (0.2.0)
    optparse (0.5.0)
    os (1.1.4)
    plist (3.7.1)
    public_suffix (4.0.7)
    rake (13.2.1)
    representable (3.2.0)
      declarative (< 0.1.0)
      trailblazer-option (>= 0.1.1, < 0.2.0)
      uber (< 0.2.0)
    retriable (3.1.2)
    rexml (3.2.9)
      strscan
    rouge (2.0.7)
    ruby-macho (2.5.1)
    ruby2_keywords (0.0.5)
    rubyzip (2.3.0)
    security (0.1.5)
    signet (0.19.0)
      addressable (~> 2.8)
      faraday (>= 0.17.5, < 3.a)
      jwt (>= 1.5, < 3.0)
      multi_json (~> 1.10)
    simctl (1.6.10)
      CFPropertyList
      naturally
    strscan (3.1.0)
    terminal-notifier (2.0.0)
    terminal-table (3.0.2)
      unicode-display_width (>= 1.1.1, < 3)
    trailblazer-option (0.1.2)
    tty-cursor (0.7.1)
    tty-screen (0.8.2)
    tty-spinner (0.9.3)
      tty-cursor (~> 0.7)
    typhoeus (1.4.1)
      ethon (>= 0.9.0)
    tzinfo (2.0.6)
      concurrent-ruby (~> 1.0)
    uber (0.1.0)
    unicode-display_width (2.5.0)
    word_wrap (1.0.0)
    xcodeproj (1.24.0)
      CFPropertyList (>= 2.3.3, < 4.0)
      atomos (~> 0.1.3)
      claide (>= 1.0.2, < 2.0)
      colored2 (~> 3.1)
      nanaimo (~> 0.3.0)
      rexml (~> 3.2.4)
    xcpretty (0.3.0)
      rouge (~> 2.0.7)
    xcpretty-travis-formatter (1.0.1)
      xcpretty (~> 0.2, >= 0.0.7)
<<<<<<< HEAD
    zeitwerk (2.6.16)
=======
>>>>>>> 456582a2

PLATFORMS
  ruby

DEPENDENCIES
<<<<<<< HEAD
  activesupport (>= 6.1.7.5, < 7.1.0)
  cocoapods (>= 1.13, < 1.15)
=======
  activesupport (>= 6.1.7.3, < 7.1.0)
  cocoapods (= 1.15.2)
>>>>>>> 456582a2
  fastlane
  rubyzip (= 2.3.0)

RUBY VERSION
<<<<<<< HEAD
   ruby 2.6.10p210
=======
   ruby 3.1.6p260
>>>>>>> 456582a2

BUNDLED WITH
   2.5.13<|MERGE_RESOLUTION|>--- conflicted
+++ resolved
@@ -5,11 +5,7 @@
       base64
       nkf
       rexml
-<<<<<<< HEAD
-    activesupport (6.1.7.8)
-=======
     activesupport (7.0.8.4)
->>>>>>> 456582a2
       concurrent-ruby (~> 1.0, >= 1.0.2)
       i18n (>= 1.6, < 2)
       minitest (>= 5.1)
@@ -22,17 +18,13 @@
     artifactory (3.0.17)
     atomos (0.1.3)
     aws-eventstream (1.3.0)
-    aws-partitions (1.944.0)
-    aws-sdk-core (3.197.0)
+    aws-partitions (1.945.0)
+    aws-sdk-core (3.197.1)
       aws-eventstream (~> 1, >= 1.3.0)
       aws-partitions (~> 1, >= 1.651.0)
       aws-sigv4 (~> 1.8)
       jmespath (~> 1, >= 1.6.1)
-<<<<<<< HEAD
-    aws-sdk-kms (1.84.0)
-=======
     aws-sdk-kms (1.85.0)
->>>>>>> 456582a2
       aws-sdk-core (~> 3, >= 3.197.0)
       aws-sigv4 (~> 1.1)
     aws-sdk-s3 (1.152.3)
@@ -125,7 +117,7 @@
     faraday_middleware (1.2.0)
       faraday (~> 1.0)
     fastimage (2.3.1)
-    fastlane (2.221.0)
+    fastlane (2.221.1)
       CFPropertyList (>= 2.3, < 4.0.0)
       addressable (>= 2.8, < 3.0.0)
       artifactory (~> 3.0)
@@ -218,7 +210,7 @@
       base64
     mini_magick (4.13.1)
     mini_mime (1.1.5)
-    minitest (5.23.1)
+    minitest (5.24.0)
     molinillo (0.8.0)
     multi_json (1.15.0)
     multipart-post (2.4.1)
@@ -279,31 +271,18 @@
       rouge (~> 2.0.7)
     xcpretty-travis-formatter (1.0.1)
       xcpretty (~> 0.2, >= 0.0.7)
-<<<<<<< HEAD
-    zeitwerk (2.6.16)
-=======
->>>>>>> 456582a2
 
 PLATFORMS
   ruby
 
 DEPENDENCIES
-<<<<<<< HEAD
   activesupport (>= 6.1.7.5, < 7.1.0)
-  cocoapods (>= 1.13, < 1.15)
-=======
-  activesupport (>= 6.1.7.3, < 7.1.0)
   cocoapods (= 1.15.2)
->>>>>>> 456582a2
   fastlane
   rubyzip (= 2.3.0)
 
 RUBY VERSION
-<<<<<<< HEAD
-   ruby 2.6.10p210
-=======
    ruby 3.1.6p260
->>>>>>> 456582a2
 
 BUNDLED WITH
    2.5.13