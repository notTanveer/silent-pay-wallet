{
  "name": "bluewallet",
  "version": "6.0.8",
  "license": "MIT",
  "repository": {
    "type": "git",
    "url": "https://github.com/BlueWallet/BlueWallet.git"
  },
  "devDependencies": {
    "@babel/core": "^7.10.4",
    "@babel/runtime": "^7.10.4",
    "@jest/reporters": "^26.4.1",
    "@react-native-community/eslint-config": "^2.0.0",
    "babel-cli": "^6.26.0",
    "babel-eslint": "^10.1.0",
    "babel-jest": "^26.1.0",
    "babel-preset-flow": "^6.23.0",
    "detox-recorder": "^1.0.149",
    "eslint": "^7.5.0",
    "eslint-plugin-babel": "^5.3.1",
    "eslint-plugin-import": "^2.22.0",
    "eslint-plugin-node": "^11.1.0",
    "eslint-plugin-promise": "^4.2.1",
    "eslint-plugin-react": "^7.20.3",
    "flow-bin": "^0.134.0",
    "jest": "^26.1.0",
    "jetifier": "^1.6.3",
    "react-test-renderer": "16.13.1"
  },
  "engines": {
    "node": ">=10.16.0",
    "npm": ">=6.9.0"
  },
  "scripts": {
    "clean": "cd android/; ./gradlew clean; cd ..; rm -r -f /tmp/metro-cache/; rm -r -f node_modules/; npm cache clean --force; npm i; npm start -- --reset-cache",
    "clean:ios": "rm -fr node_modules && rm -fr ios/Pods && npm i && cd ios && pod update && cd ..; npm start -- --reset-cache",
    "releasenotes2json": "./scripts/release-notes.sh > release-notes.txt; node -e 'console.log(JSON.stringify(require(\"fs\").readFileSync(\"release-notes.txt\", \"utf8\")));' > release-notes.json",
    "podinstall": "./scripts/podinstall.sh",
    "start": "node node_modules/react-native/local-cli/cli.js start",
    "android": "react-native run-android",
    "android:clean": "cd android;  ./gradlew clean ; cd .. ; npm run android",
    "ios": "react-native run-ios",
    "postinstall": "rn-nodeify --install buffer,events,process,stream,util,inherits,fs,path,assert --hack; npm run releasenotes2json; npm run podinstall; npx jetify",
    "test": "npm run lint && npm run unit && npm run jest",
    "jest": "jest -b -w 1 tests/integration/*",
    "maccatalystpatches": "./scripts/maccatalystpatches/applypatchesformaccatalyst.sh",
    "e2e:debug-build": "detox build -c android.emu.debug",
    "e2e:debug-test": "detox test -c android.emu.debug",
    "e2e:debug": "(test -f android/app/build/outputs/apk/debug/app-debug.apk && test -f android/app/build/outputs/apk/androidTest/debug/app-debug-androidTest.apk) || npm run e2e:debug-build; npm run e2e:debug-test",
    "e2e:release-build": "npx detox build -c android.emu.release",
    "e2e:release-test": "detox test -c android.emu.release --record-videos all --take-screenshots all --headless --loglevel trace",
    "lint": "eslint *.js screen/**/*.js blue_modules/*.js class/**/*.js models/ loc/ tests/**/*.js components/**/*.js",
    "lint:fix": "npm run lint -- --fix",
    "lint:quickfix": "git status --porcelain | grep -v '\\.json' | grep '\\.js' --color=never |  awk '{print $2}' | xargs eslint --fix; exit 0",
    "unit": "jest tests/unit/*"
  },
  "jest": {
    "preset": "react-native",
    "transform": {
      "^.+\\.js$": "<rootDir>/node_modules/react-native/jest/preprocessor.js"
    },
    "setupFiles": [
      "./tests/setup.js"
    ],
    "watchPathIgnorePatterns": [
      "<rootDir>/node_modules"
    ],
    "setupFilesAfterEnv": [
      "./tests/setupAfterEnv.js"
    ]
  },
  "dependencies": {
    "@babel/preset-env": "7.12.1",
    "@react-native-async-storage/async-storage": "1.14.1",
    "@react-native-clipboard/clipboard": "1.7.0",
    "@react-native-community/blur": "3.6.0",
    "@react-native-community/masked-view": "0.1.10",
    "@react-native-community/push-notification-ios": "1.8.0",
    "@react-native-community/slider": "3.0.3",
    "@react-navigation/drawer": "5.12.4",
    "@react-navigation/native": "5.9.3",
    "@react-navigation/stack": "5.14.3",
    "@remobile/react-native-qrcode-local-image": "git+https://github.com/BlueWallet/react-native-qrcode-local-image.git",
    "@sentry/react-native": "1.9.0",
    "aez": "1.0.1",
    "amplitude-js": "7.4.4",
    "assert": "1.5.0",
    "base-x": "3.0.8",
    "bc-bech32": "file:blue_modules/bc-bech32",
    "bc-ur": "file:blue_modules/bc-ur",
    "bech32": "1.1.4",
    "bignumber.js": "9.0.1",
    "bip21": "2.0.3",
    "bip32": "2.0.6",
    "bip39": "2.6.0",
    "bitcoinjs-lib": "5.2.0",
    "bitcoinjs-message": "2.2.0",
    "bolt11": "1.3.1",
    "buffer": "6.0.3",
    "buffer-reverse": "1.0.1",
    "coinselect": "3.1.12",
    "crypto-js": "3.1.9-1",
    "dayjs": "1.10.4",
    "detox": "18.7.1",
    "ecurve": "1.0.6",
    "electrum-client": "git+https://github.com/BlueWallet/rn-electrum-client.git#f9a827e724a5a2e578fdfdb483f83793af55b030",
    "electrum-mnemonic": "2.0.0",
    "eslint-config-prettier": "6.14.0",
    "eslint-config-standard": "14.1.1",
    "eslint-config-standard-react": "9.2.0",
    "eslint-plugin-prettier": "3.1.4",
    "eslint-plugin-standard": "4.0.2",
    "events": "1.1.1",
    "frisbee": "3.1.4",
    "junderw-crc32c": "1.2.0",
    "lottie-ios": "3.1.9",
    "lottie-react-native": "3.5.0",
    "metro-react-native-babel-preset": "0.65.2",
    "path-browserify": "1.0.1",
    "payjoin-client": "1.0.0",
    "pbkdf2": "3.1.1",
    "prettier": "2.1.2",
    "process": "0.11.10",
    "prop-types": "15.7.2",
    "react": "16.13.1",
<<<<<<< HEAD
    "react-localization": "1.0.15",
    "react-native": "0.63.4",
=======
    "react-localization": "1.0.16",
    "react-native": "0.63.3",
>>>>>>> d070cc0c
    "react-native-blue-crypto": "git+https://github.com/Overtorment/react-native-blue-crypto.git",
    "react-native-camera": "3.43.0",
    "react-native-default-preference": "1.4.3",
    "react-native-device-info": "8.0.2",
    "react-native-document-picker": "git+https://github.com/BlueWallet/react-native-document-picker.git#3684d4fcc2bc0b47c32be39024e4796004c3e428",
    "react-native-elements": "2.3.2",
    "react-native-fingerprint-scanner": "git+https://github.com/BlueWallet/react-native-fingerprint-scanner.git#ce644673681716335d786727bab998f7e632ab5e",
    "react-native-fs": "2.16.6",
    "react-native-gesture-handler": "1.10.3",
    "react-native-handoff": "git+https://github.com/marcosrdz/react-native-handoff.git#f5becc63f3e36bf2da1ed1fc60fc690323e73602",
    "react-native-haptic-feedback": "1.11.0",
    "react-native-idle-timer": "git+https://github.com/BlueWallet/react-native-idle-timer.git#8587876d68ab5920e79619726aeca9e672beaf2b",
    "react-native-image-picker": "3.2.1",
    "react-native-inappbrowser-reborn": "git+https://github.com/BlueWallet/react-native-inappbrowser.git#fa2d8e1763e46dd12a7e53081e97a0f908049103",
    "react-native-is-catalyst": "git+https://github.com/BlueWallet/react-native-is-catalyst.git#v1.0.0",
    "react-native-level-fs": "3.0.1",
    "react-native-linear-gradient": "2.5.6",
    "react-native-localize": "2.0.2",
    "react-native-modal": "11.7.0",
    "react-native-navigation-bar-color": "git+https://github.com/BlueWallet/react-native-navigation-bar-color.git#34e44b8f44e442133de9d35c35f2679d40982804",
    "react-native-obscure": "1.2.1",
    "react-native-passcode-auth": "git+https://github.com/BlueWallet/react-native-passcode-auth.git#a2ff977ba92b36f8d0a5567f59c05cc608e8bd12",
    "react-native-popup-menu-android": "1.0.3",
    "react-native-privacy-snapshot": "git+https://github.com/BlueWallet/react-native-privacy-snapshot.git#529e4627d93f67752a27e82a040ff7b64dca0783",
    "react-native-prompt-android": "git+https://github.com/BlueWallet/react-native-prompt-android.git#2073b07f64bf5dc95807f64d79f37bdb111e6951",
    "react-native-push-notification": "5.1.1",
    "react-native-qrcode-svg": "6.1.1",
    "react-native-quick-actions": "0.3.13",
    "react-native-randombytes": "3.6.0",
    "react-native-rate": "1.2.4",
    "react-native-reanimated": "1.13.2",
    "react-native-safe-area-context": "3.2.0",
    "react-native-screens": "2.18.1",
    "react-native-secure-key-store": "git+https://github.com/BlueWallet/react-native-secure-key-store.git#4828fd1a67d12e4c0e21eee0bee673fde75e6f9a",
    "react-native-share": "5.1.4",
    "react-native-snap-carousel": "3.9.1",
    "react-native-sortable-list": "0.0.24",
    "react-native-svg": "12.1.0",
    "react-native-tcp-socket": "3.7.1",
    "react-native-tooltip": "git+https://github.com/BlueWallet/react-native-tooltip.git#d369e7ece09e4dec73873f1cfeac83e9d35294a6",
    "react-native-vector-icons": "7.1.0",
    "react-native-watch-connectivity": "1.0.3",
    "react-native-webview": "11.2.3",
    "react-native-widget-center": "git+https://github.com/BlueWallet/react-native-widget-center.git#e2e9a9038b76d096bf929a87105a97a0a7095001",
    "react-test-render": "1.1.2",
    "readable-stream": "3.6.0",
    "realm": "10.2.0",
    "rn-nodeify": "10.2.0",
    "scryptsy": "file:blue_modules/scryptsy",
    "secure-random": "1.1.2",
    "stream-browserify": "2.0.2",
    "url": "0.11.0",
    "util": "0.12.3",
    "wif": "2.0.6"
  },
  "react-native": {
    "crypto": "bluewallet/blue_modules/crypto",
    "path": "path-browserify",
    "fs": "react-native-level-fs",
    "_stream_transform": "readable-stream/transform",
    "_stream_readable": "readable-stream/readable",
    "_stream_writable": "readable-stream/writable",
    "_stream_duplex": "readable-stream/duplex",
    "_stream_passthrough": "readable-stream/passthrough",
    "stream": "stream-browserify"
  },
  "detox": {
    "configurations": {
      "ios.sim.release": {
        "binaryPath": "ios/build/Build/Products/Release-iphonesimulator/BlueWallet.app",
        "build": "xcodebuild clean build -workspace ios/BlueWallet.xcworkspace -scheme BlueWallet -configuration Release -derivedDataPath ios/build -sdk iphonesimulator13.2",
        "type": "ios.simulator",
        "device": {
          "type": "iPhone 11"
        }
      },
      "android.emu.debug": {
        "binaryPath": "android/app/build/outputs/apk/debug/app-debug.apk",
        "build": "cd android && ./gradlew assembleDebug assembleAndroidTest -DtestBuildType=debug && cd ..",
        "type": "android.emulator",
        "device": {
          "avdName": "Pixel_API_29_AOSP"
        }
      },
      "android.emu.release": {
        "binaryPath": "android/app/build/outputs/apk/release/app-release.apk",
        "build": "# deleting old artifacts\nfind | grep '\\.apk' --color=never | grep -v node_modules | xargs -l rm\n\n# creating fresh keystore\nrm detox.keystore\nkeytool -genkeypair -v -keystore detox.keystore -alias detox  -keyalg RSA -keysize 2048 -validity 10000 -storepass 123456 -keypass 123456 -dname  'cn=Unknown, ou=Unknown, o=Unknown, c=Unknown'\n\n# building release APK\ncd android && ./gradlew assembleRelease assembleAndroidTest -DtestBuildType=release && cd ..\n\n# backup & sign apk1\ncp ./android/app/build/outputs/apk/release/app-release-unsigned.apk ./android/app/build/outputs/apk/release/app-release-unsigned.apk.bak\njarsigner -verbose -sigalg SHA1withRSA -digestalg SHA1 -keystore detox.keystore ./android/app/build/outputs/apk/release/app-release-unsigned.apk  detox -storepass 123456\n\n# move apk1 to expected filename\nmv ./android/app/build/outputs/apk/release/app-release-unsigned.apk ./android/app/build/outputs/apk/release/app-release.apk\n\n# backup and sign apk2\ncp android/app/build/outputs/apk/androidTest/release/app-release-androidTest.apk android/app/build/outputs/apk/androidTest/release/app-release-androidTest.apk.bak\njarsigner -verbose -sigalg SHA1withRSA -digestalg SHA1 -keystore detox.keystore android/app/build/outputs/apk/androidTest/release/app-release-androidTest.apk   detox -storepass 123456",
        "type": "android.emulator",
        "device": {
          "avdName": "Pixel_API_29_AOSP"
        }
      }
    },
    "test-runner": "jest",
    "runner-config": "tests/e2e/config.json"
  },
  "browser": {
    "path": "path-browserify",
    "fs": "react-native-level-fs",
    "_stream_transform": "readable-stream/transform",
    "_stream_readable": "readable-stream/readable",
    "_stream_writable": "readable-stream/writable",
    "_stream_duplex": "readable-stream/duplex",
    "_stream_passthrough": "readable-stream/passthrough",
    "stream": "stream-browserify"
  }
}<|MERGE_RESOLUTION|>--- conflicted
+++ resolved
@@ -123,13 +123,8 @@
     "process": "0.11.10",
     "prop-types": "15.7.2",
     "react": "16.13.1",
-<<<<<<< HEAD
-    "react-localization": "1.0.15",
     "react-native": "0.63.4",
-=======
     "react-localization": "1.0.16",
-    "react-native": "0.63.3",
->>>>>>> d070cc0c
     "react-native-blue-crypto": "git+https://github.com/Overtorment/react-native-blue-crypto.git",
     "react-native-camera": "3.43.0",
     "react-native-default-preference": "1.4.3",
