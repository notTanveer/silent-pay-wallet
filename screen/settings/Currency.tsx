--- conflicted
+++ resolved
@@ -1,12 +1,7 @@
 import dayjs from 'dayjs';
 import calendar from 'dayjs/plugin/calendar';
-<<<<<<< HEAD
-import React, { useEffect, useLayoutEffect, useMemo, useState } from 'react';
+import React, { useCallback, useEffect, useLayoutEffect, useMemo, useState } from 'react';
 import { NativeSyntheticEvent, StyleSheet, View, LayoutAnimation, UIManager, Platform, Keyboard } from 'react-native';
-=======
-import React, { useCallback, useEffect, useLayoutEffect, useMemo, useState } from 'react';
-import { FlatList, NativeSyntheticEvent, StyleSheet, View, LayoutAnimation, UIManager, Platform, Keyboard } from 'react-native';
->>>>>>> fb7dbc59
 
 import {
   CurrencyRate,
