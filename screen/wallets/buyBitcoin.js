import React, { Component } from 'react';
import { StyleSheet } from 'react-native';
import { BlueNavigationStyle, BlueLoading, SafeBlueArea } from '../../BlueComponents';
import PropTypes from 'prop-types';
import { WebView } from 'react-native-webview';
import { AppStorage, LightningCustodianWallet, WatchOnlyWallet } from '../../class';
const currency = require('../../currency');
<<<<<<< HEAD
let BlueApp: AppStorage = require('../../BlueApp');
=======
const BlueApp: AppStorage = require('../../BlueApp');
const loc = require('../../loc');
>>>>>>> b6478515

const styles = StyleSheet.create({
  root: {
    flex: 1,
  },
});

export default class BuyBitcoin extends Component {
  static navigationOptions = ({ navigation }) => ({
    ...BlueNavigationStyle(navigation, true),
    title: '',
    headerLeft: null,
  });

  constructor(props) {
    super(props);
    const wallet = props.route.params.wallet;
    if (!wallet) console.warn('wallet was not passed to buyBitcoin');

    this.state = {
      isLoading: true,
      wallet,
      address: '',
    };
  }

  async componentDidMount() {
    console.log('buyBitcoin - componentDidMount');

    let preferredCurrency = await currency.getPreferredCurrency();
    preferredCurrency = preferredCurrency.endPointKey;

    /**  @type {AbstractHDWallet|WatchOnlyWallet|LightningCustodianWallet}   */
    const wallet = this.state.wallet;

    let address = '';

    if (WatchOnlyWallet.type === wallet.type && !wallet.isHd()) {
      // plain watchonly - just get the address
      address = wallet.getAddress();
      this.setState({
        isLoading: false,
        address,
        preferredCurrency,
      });
      return;
    }

    // otherwise, lets call widely-used getAddressAsync()

    try {
      address = await Promise.race([wallet.getAddressAsync(), BlueApp.sleep(2000)]);
    } catch (_) {}

    if (!address) {
      // either sleep expired or getAddressAsync threw an exception
      if (LightningCustodianWallet.type === wallet.type) {
        // not much we can do, lets hope refill address was cached previously
        address = wallet.getAddress() || '';
      } else {
        // plain hd wallet (either HD or watchonly-wrapped). trying next free address
        address = wallet._getExternalAddressByIndex(wallet.getNextFreeAddressIndex());
      }
    }

    this.setState({
      isLoading: false,
      address,
      preferredCurrency,
    });
  }

  render() {
    if (this.state.isLoading) {
      return <BlueLoading />;
    }

    const { safelloStateToken } = this.props.route.params;

    let uri = 'https://bluewallet.io/buy-bitcoin-redirect.html?address=' + this.state.address;

    if (safelloStateToken) {
      uri += '&safelloStateToken=' + safelloStateToken;
    }

    if (this.state.preferredCurrency) {
      uri += '&currency=' + this.state.preferredCurrency;
    }

    return (
      <SafeBlueArea style={styles.root}>
        <WebView
          source={{
            uri,
          }}
        />
      </SafeBlueArea>
    );
  }
}

BuyBitcoin.propTypes = {
  route: PropTypes.shape({
    name: PropTypes.string,
    params: PropTypes.shape({
      wallet: PropTypes.object.isRequired,
      safelloStateToken: PropTypes.string,
    }),
  }),
};<|MERGE_RESOLUTION|>--- conflicted
+++ resolved
@@ -5,12 +5,7 @@
 import { WebView } from 'react-native-webview';
 import { AppStorage, LightningCustodianWallet, WatchOnlyWallet } from '../../class';
 const currency = require('../../currency');
-<<<<<<< HEAD
-let BlueApp: AppStorage = require('../../BlueApp');
-=======
 const BlueApp: AppStorage = require('../../BlueApp');
-const loc = require('../../loc');
->>>>>>> b6478515
 
 const styles = StyleSheet.create({
   root: {
