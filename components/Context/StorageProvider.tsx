--- conflicted
+++ resolved
@@ -35,13 +35,6 @@
   resetWallets: () => void;
   walletTransactionUpdateStatus: WalletTransactionsStatus | string;
   setWalletTransactionUpdateStatus: (status: WalletTransactionsStatus | string) => void;
-<<<<<<< HEAD
-  isElectrumDisabled: boolean;
-  setIsElectrumDisabled: (value: boolean) => void;
-=======
-  reloadTransactionsMenuActionFunction: () => void;
-  setReloadTransactionsMenuActionFunction: (func: () => void) => void;
->>>>>>> 6b8b1634
   getTransactions: typeof BlueApp.getTransactions;
   fetchWalletBalances: typeof BlueApp.fetchWalletBalances;
   fetchWalletTransactions: typeof BlueApp.fetchWalletTransactions;
@@ -277,13 +270,6 @@
       isPasswordInUse: BlueApp.isPasswordInUse,
       walletTransactionUpdateStatus,
       setWalletTransactionUpdateStatus,
-<<<<<<< HEAD
-      isElectrumDisabled,
-      setIsElectrumDisabled,
-=======
-      reloadTransactionsMenuActionFunction,
-      setReloadTransactionsMenuActionFunction,
->>>>>>> 6b8b1634
     }),
     [
       wallets,
@@ -302,13 +288,6 @@
       resetWallets,
       walletTransactionUpdateStatus,
       setWalletTransactionUpdateStatus,
-<<<<<<< HEAD
-      isElectrumDisabled,
-      setIsElectrumDisabled,
-=======
-      reloadTransactionsMenuActionFunction,
-      setReloadTransactionsMenuActionFunction,
->>>>>>> 6b8b1634
     ],
   );
 
