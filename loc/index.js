import Localization from 'react-localization';
import AsyncStorage from '@react-native-community/async-storage';
import { AppStorage } from '../class';
import { BitcoinUnit } from '../models/bitcoinUnits';
import relativeTime from 'dayjs/plugin/relativeTime';
const dayjs = require('dayjs');
const currency = require('../currency');
const BigNumber = require('bignumber.js');
let strings;
dayjs.extend(relativeTime);

// first-time loading sequence
(async () => {
  // finding out whether lang preference was saved
  // For some reason using the AppStorage.LANG constant is not working. Hard coding string for now.
  let lang = await AsyncStorage.getItem('lang');
  if (lang) {
    strings.setLanguage(lang);
    let localeForDayJSAvailable = true;
    switch (lang) {
      case 'el':
        require('dayjs/locale/el');
        break;
      case 'it':
        require('dayjs/locale/it');
        break;
      case 'zh_cn':
        lang = 'zh-cn';
        require('dayjs/locale/zh-cn');
        break;
      case 'zh_tw':
        lang = 'zh-tw';
        require('dayjs/locale/zh-tw');
        break;
      case 'ru':
        require('dayjs/locale/ru');
        break;
      case 'es':
        require('dayjs/locale/es');
        break;
      case 'fi_fi':
        require('dayjs/locale/fi');
        break;
      case 'fr_fr':
        require('dayjs/locale/fr');
        break;
      case 'pt_br':
        lang = 'pt-br';
        require('dayjs/locale/pt-br');
        break;
      case 'pt_pt':
        lang = 'pt';
        require('dayjs/locale/pt');
        break;
      case 'jp_jp':
        lang = 'ja';
        require('dayjs/locale/ja');
        break;
      case 'de_de':
        require('dayjs/locale/de');
        break;
      case 'th_th':
        require('dayjs/locale/th');
        break;
      case 'da_dk':
        require('dayjs/locale/da');
        break;
      case 'nl_nl':
        require('dayjs/locale/nl');
        break;
      case 'hr_hr':
        require('dayjs/locale/hr');
        break;
      case 'hu_hu':
        require('dayjs/locale/hu');
        break;
      case 'id_id':
        require('dayjs/locale/id');
        break;
      case 'sv_se':
        require('dayjs/locale/sv');
        break;
      case 'nb_no':
        require('dayjs/locale/nb');
        break;
      case 'tr_tr':
        require('dayjs/locale/tr');
        break;
      case 'vi_vn':
        lang = 'vi-vn';
        require('dayjs/locale/vn');
        break;
      default:
        localeForDayJSAvailable = false;
        break;
    }
    if (localeForDayJSAvailable) {
      dayjs.locale(lang.split('_')[0]);
    }
  }
})();

strings = new Localization({
  en: require('./en.js'),
  ru: require('./ru.js'),
  pt_br: require('./pt_BR.js'),
  pt_pt: require('./pt_PT.js'),
  es: require('./es.js'),
  it: require('./it.js'),
  el: require('./el.js'),
  ua: require('./ua.js'),
  jp_jp: require('./jp_JP.js'),
  de_de: require('./de_DE.js'),
  da_dk: require('./da_DK.js'),
  cs_cz: require('./cs_CZ.js'),
  th_th: require('./th_TH.js'),
  nl_nl: require('./nl_NL.js'),
  fi_fi: require('./fi_FI.js'),
  fr_fr: require('./fr_FR.js'),
  hr_hr: require('./hr_HR.js'),
  hu_hu: require('./hu_HU.js'),
  id_id: require('./id_ID.js'),
  zh_cn: require('./zh_cn.js'),
  zh_tw: require('./zh_tw.js'),
  sv_se: require('./sv_SE.js'),
  nb_no: require('./nb_NO.js'),
  tr_tr: require('./tr_TR.js'),
<<<<<<< HEAD
  vi_vn: require('./vi_VN.js'),
=======
  zar_xho: require('./ZAR_Xho.js'),
  zar_afr: require('./ZAR_Afr.js'),
>>>>>>> 1cefb293
});

strings.saveLanguage = lang => AsyncStorage.setItem(AppStorage.LANG, lang);

strings.transactionTimeToReadable = time => {
  if (time === 0) {
    return strings._.never;
  }
  let ret;
  try {
    ret = dayjs(time).fromNow();
  } catch (_) {
    console.warn('incorrect locale set for dayjs');
    return time;
  }
  return ret;
};

function removeTrailingZeros(value) {
  value = value.toString();

  if (value.indexOf('.') === -1) {
    return value;
  }
  while ((value.slice(-1) === '0' || value.slice(-1) === '.') && value.indexOf('.') !== -1) {
    value = value.substr(0, value.length - 1);
  }
  return value;
}

/**
 *
 * @param balance {Number} Float amount of bitcoins
 * @param toUnit {String} Value from models/bitcoinUnits.js
 * @returns {string}
 */
strings.formatBalance = (balance, toUnit, withFormatting = false) => {
  if (toUnit === undefined) {
    return balance + ' ' + BitcoinUnit.BTC;
  }
  if (toUnit === BitcoinUnit.BTC) {
    const value = new BigNumber(balance).dividedBy(100000000).toFixed(8);
    return removeTrailingZeros(value) + ' ' + BitcoinUnit.BTC;
  } else if (toUnit === BitcoinUnit.SATS) {
    return (
      (balance < 0 ? '-' : '') +
      (withFormatting ? new Intl.NumberFormat().format(balance.toString()).replace(/[^0-9]/g, ' ') : balance) +
      ' ' +
      BitcoinUnit.SATS
    );
  } else if (toUnit === BitcoinUnit.LOCAL_CURRENCY) {
    return currency.satoshiToLocalCurrency(balance);
  }
};

/**
 *
 * @param balance {Integer} Satoshis
 * @param toUnit {String} Value from models/bitcoinUnits.js
 * @returns {string}
 */
strings.formatBalanceWithoutSuffix = (balance, toUnit, withFormatting = false) => {
  if (toUnit === undefined) {
    return balance;
  }
  if (balance !== 0) {
    if (toUnit === BitcoinUnit.BTC) {
      const value = new BigNumber(balance).dividedBy(100000000).toFixed(8);
      return removeTrailingZeros(value);
    } else if (toUnit === BitcoinUnit.SATS) {
      return (balance < 0 ? '-' : '') + (withFormatting ? new Intl.NumberFormat().format(balance).replace(/[^0-9]/g, ' ') : balance);
    } else if (toUnit === BitcoinUnit.LOCAL_CURRENCY) {
      return currency.satoshiToLocalCurrency(balance);
    }
  }
  return balance.toString();
};

module.exports = strings;<|MERGE_RESOLUTION|>--- conflicted
+++ resolved
@@ -125,12 +125,9 @@
   sv_se: require('./sv_SE.js'),
   nb_no: require('./nb_NO.js'),
   tr_tr: require('./tr_TR.js'),
-<<<<<<< HEAD
   vi_vn: require('./vi_VN.js'),
-=======
   zar_xho: require('./ZAR_Xho.js'),
   zar_afr: require('./ZAR_Afr.js'),
->>>>>>> 1cefb293
 });
 
 strings.saveLanguage = lang => AsyncStorage.setItem(AppStorage.LANG, lang);
