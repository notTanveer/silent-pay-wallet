--- conflicted
+++ resolved
@@ -43,11 +43,7 @@
     }
 
     private func setupView() {
-<<<<<<< HEAD
-        if receiveMethod == "createInvoice" && (wallet?.type == WalletGradient.LightningCustodial.rawValue) {
-=======
-      if receiveMethod == .CreateInvoice && (wallet?.type == WalletGradient.LightningCustodial.rawValue || wallet?.type == WalletGradient.LightningLDK.rawValue) {
->>>>>>> bbd9e41c
+      if receiveMethod == .CreateInvoice && (wallet?.type == WalletGradient.LightningCustodial.rawValue) {
             presentController(withName: SpecifyInterfaceController.identifier, context: wallet?.identifier)
         } else {
             setupQRCode()
@@ -96,11 +92,7 @@
     }
 
     private func isCreatingInvoice() -> Bool {
-<<<<<<< HEAD
-        return receiveMethod == "createInvoice" && (wallet?.type == WalletGradient.LightningCustodial.rawValue)
-=======
-      return receiveMethod == .CreateInvoice && (wallet?.type == WalletGradient.LightningCustodial.rawValue || wallet?.type == WalletGradient.LightningLDK.rawValue)
->>>>>>> bbd9e41c
+      return receiveMethod == .CreateInvoice && (wallet?.type == WalletGradient.LightningCustodial.rawValue)
     }
 
     override func didDeactivate() {
