import React, { useCallback, useEffect, useMemo, useRef, useState } from 'react';
import {
  ActivityIndicator,
  InteractionManager,
  LayoutAnimation,
  StyleSheet,
  Switch,
  Text,
  TextInput,
  TouchableOpacity,
  View,
} from 'react-native';
import { writeFileAndExport } from '../../blue_modules/fs';
import triggerHapticFeedback, { HapticFeedbackTypes } from '../../blue_modules/hapticFeedback';
<<<<<<< HEAD
import { BlueCard, BlueLoading, BlueText } from '../../BlueComponents';
=======
import { BlueCard, BlueSpacing10, BlueSpacing20, BlueText } from '../../BlueComponents';
>>>>>>> 90666943
import {
  HDAezeedWallet,
  HDSegwitBech32Wallet,
  LegacyWallet,
  MultisigHDWallet,
  SegwitBech32Wallet,
  SegwitP2SHWallet,
  WatchOnlyWallet,
} from '../../class';
import { AbstractHDElectrumWallet } from '../../class/wallets/abstract-hd-electrum-wallet';
import { LightningCustodianWallet } from '../../class/wallets/lightning-custodian-wallet';
import presentAlert from '../../components/Alert';
import Button from '../../components/Button';
import ListItem from '../../components/ListItem';
import { SecondButton } from '../../components/SecondButton';
import { useTheme } from '../../components/themes';
import prompt from '../../helpers/prompt';
import { unlockWithBiometrics, useBiometrics } from '../../hooks/useBiometrics';
import { useExtendedNavigation } from '../../hooks/useExtendedNavigation';
import loc, { formatBalanceWithoutSuffix } from '../../loc';
import { BitcoinUnit, Chain } from '../../models/bitcoinUnits';
import { useStorage } from '../../hooks/context/useStorage';
import { useFocusEffect, useRoute, RouteProp, usePreventRemove, useLocale } from '@react-navigation/native';
import { LightningTransaction, Transaction, TWallet } from '../../class/wallets/types';
import { DetailViewStackParamList } from '../../navigation/DetailViewStackParamList';
import HeaderMenuButton from '../../components/HeaderMenuButton';
import { Action } from '../../components/types';
import { CommonToolTipActions } from '../../typings/CommonToolTipActions';
import { popToTop } from '../../NavigationService';
import SafeAreaScrollView from '../../components/SafeAreaScrollView';
<<<<<<< HEAD
import { BlueSpacing10, BlueSpacing20 } from '../../components/BlueSpacing';
=======
import { BlueLoading } from '../../components/BlueLoading';
>>>>>>> 90666943

type RouteProps = RouteProp<DetailViewStackParamList, 'WalletDetails'>;
const WalletDetails: React.FC = () => {
  const { saveToDisk, wallets, txMetadata, handleWalletDeletion } = useStorage();
  const { isBiometricUseCapableAndEnabled } = useBiometrics();
  const { walletID } = useRoute<RouteProps>().params;
  const { direction } = useLocale();
  const [isLoading, setIsLoading] = useState<boolean>(false);
  const [backdoorPressed, setBackdoorPressed] = useState<number>(0);
  const walletRef = useRef<TWallet | undefined>(wallets.find(w => w.getID() === walletID));
  const wallet = walletRef.current as TWallet;
  const [walletUseWithHardwareWallet, setWalletUseWithHardwareWallet] = useState<boolean>(
    wallet.useWithHardwareWalletEnabled ? wallet.useWithHardwareWalletEnabled() : false,
  );
  const [isBIP47Enabled, setIsBIP47Enabled] = useState<boolean>(wallet.isBIP47Enabled ? wallet.isBIP47Enabled() : false);

  const [isContactsVisible, setIsContactsVisible] = useState<boolean>(
    (wallet.allowBIP47 && wallet.allowBIP47() && wallet.isBIP47Enabled && wallet.isBIP47Enabled()) || false,
  );

  const [hideTransactionsInWalletsList, setHideTransactionsInWalletsList] = useState<boolean>(
    wallet.getHideTransactionsInWalletsList ? !wallet.getHideTransactionsInWalletsList() : true,
  );
  const { setOptions, navigate } = useExtendedNavigation();
  const { colors } = useTheme();
  const [walletName, setWalletName] = useState<string>(wallet.getLabel());

  const [masterFingerprint, setMasterFingerprint] = useState<string | undefined>();
  const walletTransactionsLength = useMemo<number>(() => wallet.getTransactions().length, [wallet]);
  const derivationPath = useMemo<string | null>(() => {
    try {
      // @ts-expect-error: Need to fix later
      if (wallet.getDerivationPath) {
        // @ts-expect-error: Need to fix later
        const path = wallet.getDerivationPath();
        return path.length > 0 ? path : null;
      }
      return null;
    } catch (e) {
      return null;
    }
  }, [wallet]);
  const [isMasterFingerPrintVisible, setIsMasterFingerPrintVisible] = useState<boolean>(false);

  const navigateToOverviewAndDeleteWallet = useCallback(async () => {
    setIsLoading(true);
    const deletionSucceeded = await handleWalletDeletion(wallet.getID());
    if (deletionSucceeded) {
      popToTop();
    } else {
      setIsLoading(false);
    }
    // eslint-disable-next-line react-hooks/exhaustive-deps
  }, []);

  const presentWalletHasBalanceAlert = useCallback(async () => {
    triggerHapticFeedback(HapticFeedbackTypes.NotificationWarning);
    try {
      const balance = formatBalanceWithoutSuffix(wallet.getBalance(), BitcoinUnit.SATS, true);
      const walletBalanceConfirmation = await prompt(
        loc.wallets.details_delete_wallet,
        loc.formatString(loc.wallets.details_del_wb_q, { balance }),
        true,
        'numeric',
        true,
        loc.wallets.details_delete,
      );
      // Remove any non-numeric characters before comparison
      const cleanedConfirmation = (walletBalanceConfirmation || '').replace(/[^0-9]/g, '');

      if (Number(cleanedConfirmation) === wallet.getBalance()) {
        navigateToOverviewAndDeleteWallet();
        triggerHapticFeedback(HapticFeedbackTypes.NotificationSuccess);
      } else {
        triggerHapticFeedback(HapticFeedbackTypes.NotificationError);
        setIsLoading(false);
        presentAlert({ message: loc.wallets.details_del_wb_err });
      }
    } catch (_) {}
  }, [navigateToOverviewAndDeleteWallet, wallet]);

  const handleDeleteButtonTapped = useCallback(() => {
    triggerHapticFeedback(HapticFeedbackTypes.NotificationWarning);
    presentAlert({
      title: loc.wallets.details_delete_wallet,
      message: loc.wallets.details_are_you_sure,
      buttons: [
        {
          text: loc.wallets.details_yes_delete,
          onPress: async () => {
            const isBiometricsEnabled = await isBiometricUseCapableAndEnabled();
            if (isBiometricsEnabled) {
              if (!(await unlockWithBiometrics())) {
                setIsLoading(false);
                return false;
              }
            }
            if (wallet.getBalance && wallet.getBalance() > 0 && wallet.allowSend && wallet.allowSend()) {
              presentWalletHasBalanceAlert();
            } else {
              navigateToOverviewAndDeleteWallet();
            }
          },
          style: 'destructive',
        },
        {
          text: loc._.cancel,
          onPress: () => {
            setIsLoading(false);
            return false;
          },
          style: 'cancel',
        },
      ],
      options: { cancelable: false },
    });
  }, [isBiometricUseCapableAndEnabled, navigateToOverviewAndDeleteWallet, presentWalletHasBalanceAlert, wallet]);

  const exportHistoryContent = useCallback(() => {
    const headers = [loc.transactions.date, loc.transactions.txid, `${loc.send.create_amount} (${BitcoinUnit.BTC})`, loc.send.create_memo];
    if (wallet.chain === Chain.OFFCHAIN) {
      headers.push(loc.lnd.payment);
    }

    const rows = [headers.join(',')];
    const transactions = wallet.getTransactions();

    transactions.forEach((transaction: Transaction & LightningTransaction) => {
      const value = formatBalanceWithoutSuffix(transaction.value || 0, BitcoinUnit.BTC, true);
      let hash: string = transaction.hash || '';
      let memo = (transaction.hash && txMetadata[transaction.hash]?.memo?.trim()) || '';
      let status = '';

      if (wallet.chain === Chain.OFFCHAIN) {
        hash = transaction.payment_hash ? transaction.payment_hash.toString() : '';
        memo = transaction.memo || '';
        status = transaction.ispaid ? loc._.success : loc.lnd.expired;
        if (typeof hash !== 'string' && (hash as any)?.type === 'Buffer' && (hash as any)?.data) {
          hash = Buffer.from((hash as any).data).toString('hex');
        }
      }

      const date = transaction.received ? new Date(transaction.received).toString() : '';
      const data = [date, hash, value, memo];

      if (wallet.chain === Chain.OFFCHAIN) {
        data.push(status);
      }

      rows.push(data.join(','));
    });

    return rows.join('\n');
  }, [wallet, txMetadata]);

  const fileName = useMemo(() => {
    const label = wallet.getLabel().replace(' ', '-');
    return `${label}-history.csv`;
  }, [wallet]);

  const toolTipOnPressMenuItem = useCallback(
    async (id: string) => {
      if (id === CommonToolTipActions.Delete.id) {
        handleDeleteButtonTapped();
      } else if (id === CommonToolTipActions.Share.id) {
        await writeFileAndExport(fileName, exportHistoryContent(), true);
      } else if (id === CommonToolTipActions.SaveFile.id) {
        await writeFileAndExport(fileName, exportHistoryContent(), false);
      }
    },
    [exportHistoryContent, fileName, handleDeleteButtonTapped],
  );

  const toolTipActions = useMemo(() => {
    const actions: Action[] = [
      {
        id: loc.wallets.details_export_history,
        text: loc.wallets.details_export_history,
        displayInline: true,
        hidden: walletTransactionsLength === 0,
        subactions: [CommonToolTipActions.Share, CommonToolTipActions.SaveFile],
      },
      CommonToolTipActions.Delete,
    ];

    return actions;
  }, [walletTransactionsLength]);

  const HeaderRight = useMemo(
    () => <HeaderMenuButton disabled={isLoading} onPressMenuItem={toolTipOnPressMenuItem} actions={toolTipActions} />,
    [toolTipOnPressMenuItem, toolTipActions, isLoading],
  );

  useEffect(() => {
    setOptions({
      headerRight: () => HeaderRight,
    });
  }, [HeaderRight, setOptions]);

  useEffect(() => {
    setIsContactsVisible(wallet.allowBIP47 && wallet.allowBIP47() && isBIP47Enabled);
  }, [isBIP47Enabled, wallet]);

  useFocusEffect(
    useCallback(() => {
      const task = InteractionManager.runAfterInteractions(() => {
        if (isMasterFingerPrintVisible && wallet.allowMasterFingerprint && wallet.allowMasterFingerprint()) {
          // @ts-expect-error: Need to fix later
          if (wallet.getMasterFingerprintHex) {
            // @ts-expect-error: Need to fix later
            setMasterFingerprint(wallet.getMasterFingerprintHex());
          }
        } else {
          setMasterFingerprint(undefined);
        }
      });

      return () => task.cancel();
    }, [isMasterFingerPrintVisible, wallet]),
  );

  const stylesHook = StyleSheet.create({
    textLabel1: {
      color: colors.feeText,
      writingDirection: direction,
    },
    textLabel2: {
      color: colors.feeText,
      writingDirection: direction,
    },
    textValue: {
      color: colors.outputValue,
    },
    input: {
      borderColor: colors.formBorder,
      borderBottomColor: colors.formBorder,
      backgroundColor: colors.inputBackgroundColor,
    },
  });

  const navigateToWalletExport = () => {
    navigate('WalletExportRoot', {
      screen: 'WalletExport',
      params: {
        walletID,
      },
    });
  };
  const navigateToMultisigCoordinationSetup = () => {
    navigate('ExportMultisigCoordinationSetupRoot', {
      screen: 'ExportMultisigCoordinationSetup',
      params: {
        walletID,
      },
    });
  };
  const navigateToViewEditCosigners = () => {
    navigate('ViewEditMultisigCosigners', {
      walletID,
    });
  };
  const navigateToXPub = () =>
    navigate('WalletXpubRoot', {
      screen: 'WalletXpub',
      params: {
        walletID,
      },
    });
  const navigateToSignVerify = () =>
    navigate('SignVerifyRoot', {
      screen: 'SignVerify',
      params: {
        walletID,
        address: wallet.getAllExternalAddresses()[0], // works for both single address and HD wallets
      },
    });

  const navigateToAddresses = () =>
    navigate('WalletAddresses', {
      walletID,
    });

  const navigateToContacts = () => navigate('PaymentCodeList', { walletID });

  const exportInternals = async () => {
    if (backdoorPressed < 10) return setBackdoorPressed(backdoorPressed + 1);
    setBackdoorPressed(0);
    if (wallet.type !== HDSegwitBech32Wallet.type) return;
    const fileNameExternals = 'wallet-externals.json';
    const contents = JSON.stringify(
      {
        _balances_by_external_index: wallet._balances_by_external_index,
        _balances_by_internal_index: wallet._balances_by_internal_index,
        _txs_by_external_index: wallet._txs_by_external_index,
        _txs_by_internal_index: wallet._txs_by_internal_index,
        _utxo: wallet._utxo,
        next_free_address_index: wallet.next_free_address_index,
        next_free_change_address_index: wallet.next_free_change_address_index,
        internal_addresses_cache: wallet.internal_addresses_cache,
        external_addresses_cache: wallet.external_addresses_cache,
        _xpub: wallet._xpub,
        gap_limit: wallet.gap_limit,
        label: wallet.label,
        _lastTxFetch: wallet._lastTxFetch,
        _lastBalanceFetch: wallet._lastBalanceFetch,
      },
      null,
      2,
    );

    await writeFileAndExport(fileNameExternals, contents, false);
  };

  const purgeTransactions = async () => {
    if (backdoorPressed < 10) return setBackdoorPressed(backdoorPressed + 1);
    setBackdoorPressed(0);
    const msg = 'Transactions & balances purged. Pls go to main screen and back to rerender screen';

    if (wallet.type === HDSegwitBech32Wallet.type) {
      wallet._txs_by_external_index = {};
      wallet._txs_by_internal_index = {};
      presentAlert({ message: msg });

      wallet._balances_by_external_index = {};
      wallet._balances_by_internal_index = {};
      wallet._lastTxFetch = 0;
      wallet._lastBalanceFetch = 0;
    }

    // @ts-expect-error: Need to fix later
    if (wallet._hdWalletInstance) {
      // @ts-expect-error: Need to fix later
      wallet._hdWalletInstance._txs_by_external_index = {};
      // @ts-expect-error: Need to fix later
      wallet._hdWalletInstance._txs_by_internal_index = {};

      // @ts-expect-error: Need to fix later
      wallet._hdWalletInstance._balances_by_external_index = {};
      // @ts-expect-error: Need to fix later
      wallet._hdWalletInstance._balances_by_internal_index = {};
      // @ts-expect-error: Need to fix later
      wallet._hdWalletInstance._lastTxFetch = 0;
      // @ts-expect-error: Need to fix later
      wallet._hdWalletInstance._lastBalanceFetch = 0;
      presentAlert({ message: msg });
    }
  };

  const walletNameTextInputOnBlur = useCallback(async () => {
    const trimmedWalletName = walletName.trim();
    if (trimmedWalletName.length === 0) {
      const walletLabel = wallet.getLabel();
      setWalletName(walletLabel);
    } else if (wallet.getLabel() !== trimmedWalletName) {
      // Only save if the name has changed
      wallet.setLabel(trimmedWalletName);
      try {
        console.warn('saving wallet name:', trimmedWalletName);
        await saveToDisk();
      } catch (error) {
        console.error((error as Error).message);
      }
    }
  }, [wallet, walletName, saveToDisk]);

  usePreventRemove(false, () => {
    walletNameTextInputOnBlur();
  });

  const onViewMasterFingerPrintPress = () => {
    LayoutAnimation.configureNext(LayoutAnimation.Presets.easeInEaseOut);
    setIsMasterFingerPrintVisible(true);
  };

  return (
    <SafeAreaScrollView centerContent={isLoading} testID="WalletDetailsScroll">
      <>
        {isLoading ? (
          <BlueLoading />
        ) : (
          <>
            <BlueCard style={styles.address}>
              {(() => {
                if (
                  [LegacyWallet.type, SegwitBech32Wallet.type, SegwitP2SHWallet.type].includes(wallet.type) ||
                  (wallet.type === WatchOnlyWallet.type && !wallet.isHd())
                ) {
                  return (
                    <>
                      <Text style={[styles.textLabel1, stylesHook.textLabel1]}>{loc.wallets.details_address.toLowerCase()}</Text>
                      <Text style={[styles.textValue, stylesHook.textValue]} selectable>
                        {(() => {
                          // gracefully handling faulty wallets, so at least user has an option to delete the wallet
                          try {
                            return wallet.getAddress ? wallet.getAddress() : '';
                          } catch (error: any) {
                            return error.message;
                          }
                        })()}
                      </Text>
                    </>
                  );
                }
              })()}
              <Text style={[styles.textLabel2, stylesHook.textLabel2]}>{loc.wallets.add_wallet_name.toLowerCase()}</Text>
              <View style={[styles.input, stylesHook.input]}>
                <TextInput
                  value={walletName}
                  onChangeText={(text: string) => {
                    setWalletName(text);
                  }}
                  onChange={event => {
                    const text = event.nativeEvent.text;
                    setWalletName(text);
                  }}
                  onBlur={walletNameTextInputOnBlur}
                  numberOfLines={1}
                  placeholderTextColor="#81868e"
                  style={[styles.inputText, { writingDirection: direction }]}
                  editable={!isLoading}
                  underlineColorAndroid="transparent"
                  testID="WalletNameInput"
                />
              </View>
              <BlueSpacing20 />
              <Text style={[styles.textLabel1, stylesHook.textLabel1]}>{loc.wallets.details_type.toLowerCase()}</Text>
              <Text style={[styles.textValue, stylesHook.textValue]} selectable>
                {wallet.typeReadable}
              </Text>

              {wallet.type === MultisigHDWallet.type && (
                <>
                  <Text style={[styles.textLabel2, stylesHook.textLabel2]}>{loc.wallets.details_multisig_type}</Text>
                  <BlueText>
                    {`${wallet.getM()} / ${wallet.getN()} (${
                      wallet.isNativeSegwit() ? 'native segwit' : wallet.isWrappedSegwit() ? 'wrapped segwit' : 'legacy'
                    })`}
                  </BlueText>
                </>
              )}
              {wallet.type === MultisigHDWallet.type && (
                <>
                  <Text style={[styles.textLabel2, stylesHook.textLabel2]}>{loc.multisig.how_many_signatures_can_bluewallet_make}</Text>
                  <BlueText>{wallet.howManySignaturesCanWeMake()}</BlueText>
                </>
              )}

              {wallet.type === LightningCustodianWallet.type && (
                <>
                  <Text style={[styles.textLabel1, stylesHook.textLabel1]}>{loc.wallets.details_connected_to.toLowerCase()}</Text>
                  <BlueText>{wallet.getBaseURI()}</BlueText>
                </>
              )}

              {wallet.type === HDAezeedWallet.type && (
                <>
                  <Text style={[styles.textLabel1, stylesHook.textLabel1]}>{loc.wallets.identity_pubkey.toLowerCase()}</Text>
                  <BlueText>{wallet.getIdentityPubkey()}</BlueText>
                </>
              )}
              <BlueSpacing20 />
              <>
                <Text onPress={exportInternals} style={[styles.textLabel2, stylesHook.textLabel2]}>
                  {loc.transactions.list_title.toLowerCase()}
                </Text>
                <View style={styles.hardware}>
                  <BlueText>{loc.wallets.details_display}</BlueText>
                  <Switch
                    value={hideTransactionsInWalletsList}
                    onValueChange={async (value: boolean) => {
                      if (wallet.setHideTransactionsInWalletsList) {
                        wallet.setHideTransactionsInWalletsList(!value);
                        triggerHapticFeedback(HapticFeedbackTypes.ImpactLight);
                        setHideTransactionsInWalletsList(!wallet.getHideTransactionsInWalletsList());
                      }
                      try {
                        await saveToDisk();
                      } catch (error: any) {
                        triggerHapticFeedback(HapticFeedbackTypes.NotificationError);
                        console.error(error.message);
                      }
                    }}
                  />
                </View>
              </>
              <>
                <Text onPress={purgeTransactions} style={[styles.textLabel2, stylesHook.textLabel2]} testID="PurgeBackdoorButton">
                  {loc.transactions.transactions_count.toLowerCase()}
                </Text>
                <BlueText>{wallet.getTransactions().length}</BlueText>
              </>

              {wallet.allowBIP47 && wallet.allowBIP47() ? (
                <>
                  <Text style={[styles.textLabel2, stylesHook.textLabel2]}>{loc.bip47.payment_code}</Text>
                  <View style={styles.hardware}>
                    <BlueText>{loc.bip47.purpose}</BlueText>
                    <Switch
                      value={isBIP47Enabled}
                      onValueChange={async (value: boolean) => {
                        setIsBIP47Enabled(value);
                        if (wallet.switchBIP47) {
                          wallet.switchBIP47(value);
                          triggerHapticFeedback(HapticFeedbackTypes.ImpactLight);
                        }
                        try {
                          await saveToDisk();
                        } catch (error: unknown) {
                          triggerHapticFeedback(HapticFeedbackTypes.NotificationError);
                          console.error((error as Error).message);
                        }
                      }}
                      testID="BIP47Switch"
                    />
                  </View>
                </>
              ) : null}

              <View>
                {wallet.type === WatchOnlyWallet.type && wallet.isHd && wallet.isHd() && (
                  <>
                    <BlueSpacing10 />
                    <Text style={[styles.textLabel2, stylesHook.textLabel2]}>{loc.wallets.details_advanced.toLowerCase()}</Text>
                    <View style={styles.hardware}>
                      <BlueText>{loc.wallets.details_use_with_hardware_wallet}</BlueText>
                      <Switch
                        value={walletUseWithHardwareWallet}
                        onValueChange={async (value: boolean) => {
                          setWalletUseWithHardwareWallet(value);
                          if (wallet.setUseWithHardwareWalletEnabled) {
                            wallet.setUseWithHardwareWalletEnabled(value);
                            triggerHapticFeedback(HapticFeedbackTypes.ImpactLight);
                          }
                          try {
                            await saveToDisk();
                          } catch (error: unknown) {
                            triggerHapticFeedback(HapticFeedbackTypes.NotificationError);
                            console.error((error as Error).message);
                          }
                        }}
                      />
                    </View>
                  </>
                )}
                <View style={styles.row}>
                  {wallet.allowMasterFingerprint && wallet.allowMasterFingerprint() && (
                    <View style={styles.marginRight16}>
                      <Text style={[styles.textLabel2, stylesHook.textLabel2]}>{loc.wallets.details_master_fingerprint.toLowerCase()}</Text>
                      {isMasterFingerPrintVisible ? (
                        <BlueText selectable>{masterFingerprint ?? <ActivityIndicator />}</BlueText>
                      ) : (
                        <TouchableOpacity onPress={onViewMasterFingerPrintPress}>
                          <BlueText>{loc.multisig.view}</BlueText>
                        </TouchableOpacity>
                      )}
                    </View>
                  )}

                  {derivationPath && (
                    <View>
                      <Text style={[styles.textLabel2, stylesHook.textLabel2]}>{loc.wallets.details_derivation_path}</Text>
                      <BlueText selectable testID="DerivationPath">
                        {derivationPath}
                      </BlueText>
                    </View>
                  )}
                </View>
              </View>
            </BlueCard>
            {(wallet instanceof AbstractHDElectrumWallet || (wallet.type === WatchOnlyWallet.type && wallet.isHd && wallet.isHd())) && (
              <ListItem onPress={navigateToAddresses} title={loc.wallets.details_show_addresses} chevron />
            )}
            {isContactsVisible ? <ListItem onPress={navigateToContacts} title={loc.bip47.contacts} chevron /> : null}
            <BlueCard style={styles.address}>
              <View>
                <BlueSpacing20 />
                <Button onPress={navigateToWalletExport} testID="WalletExport" title={loc.wallets.details_export_backup} />
                {wallet.type === MultisigHDWallet.type && (
                  <>
                    <BlueSpacing20 />
                    <SecondButton
                      onPress={navigateToMultisigCoordinationSetup}
                      testID="MultisigCoordinationSetup"
                      title={loc.multisig.export_coordination_setup.replace(/^\w/, (c: string) => c.toUpperCase())}
                    />
                  </>
                )}

                {wallet.type === MultisigHDWallet.type && (
                  <>
                    <BlueSpacing20 />
                    <SecondButton
                      onPress={navigateToViewEditCosigners}
                      testID="ViewEditCosigners"
                      title={loc.multisig.view_edit_cosigners}
                    />
                  </>
                )}

                {wallet.allowXpub && wallet.allowXpub() && (
                  <>
                    <BlueSpacing20 />
                    <SecondButton onPress={navigateToXPub} testID="XpubButton" title={loc.wallets.details_show_xpub} />
                  </>
                )}
                {wallet.allowSignVerifyMessage && wallet.allowSignVerifyMessage() && (
                  <>
                    <BlueSpacing20 />
                    <SecondButton onPress={navigateToSignVerify} testID="SignVerify" title={loc.addresses.sign_title} />
                  </>
                )}
                <BlueSpacing20 />
                <BlueSpacing20 />
              </View>
            </BlueCard>
          </>
        )}
      </>
    </SafeAreaScrollView>
  );
};

const styles = StyleSheet.create({
  address: {
    alignItems: 'center',
    flex: 1,
  },
  textLabel1: {
    fontWeight: '500',
    fontSize: 14,
    marginVertical: 12,
  },
  textLabel2: {
    fontWeight: '500',
    fontSize: 14,
    marginVertical: 16,
  },
  textValue: {
    fontWeight: '500',
    fontSize: 14,
  },
  input: {
    flexDirection: 'row',
    borderWidth: 1,
    borderBottomWidth: 0.5,
    minHeight: 44,
    height: 44,
    alignItems: 'center',
    borderRadius: 4,
  },
  inputText: {
    flex: 1,
    marginHorizontal: 8,
    minHeight: 33,
    color: '#81868e',
  },
  hardware: {
    flexDirection: 'row',
    alignItems: 'center',
    justifyContent: 'space-between',
  },
  row: {
    flexDirection: 'row',
  },
  marginRight16: {
    marginRight: 16,
  },
});

export default WalletDetails;<|MERGE_RESOLUTION|>--- conflicted
+++ resolved
@@ -12,11 +12,7 @@
 } from 'react-native';
 import { writeFileAndExport } from '../../blue_modules/fs';
 import triggerHapticFeedback, { HapticFeedbackTypes } from '../../blue_modules/hapticFeedback';
-<<<<<<< HEAD
-import { BlueCard, BlueLoading, BlueText } from '../../BlueComponents';
-=======
-import { BlueCard, BlueSpacing10, BlueSpacing20, BlueText } from '../../BlueComponents';
->>>>>>> 90666943
+import { BlueCard, BlueText } from '../../BlueComponents';
 import {
   HDAezeedWallet,
   HDSegwitBech32Wallet,
@@ -47,11 +43,8 @@
 import { CommonToolTipActions } from '../../typings/CommonToolTipActions';
 import { popToTop } from '../../NavigationService';
 import SafeAreaScrollView from '../../components/SafeAreaScrollView';
-<<<<<<< HEAD
 import { BlueSpacing10, BlueSpacing20 } from '../../components/BlueSpacing';
-=======
 import { BlueLoading } from '../../components/BlueLoading';
->>>>>>> 90666943
 
 type RouteProps = RouteProp<DetailViewStackParamList, 'WalletDetails'>;
 const WalletDetails: React.FC = () => {
