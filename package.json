{
  "name": "bluewallet",
  "version": "5.3.9",
  "license": "MIT",
  "devDependencies": {
    "@babel/core": "^7.9.6",
    "@babel/runtime": "^7.9.6",
    "@react-native-community/eslint-config": "^0.0.5",
    "babel-cli": "^6.26.0",
    "babel-eslint": "^10.1.0",
    "babel-jest": "^26.0.1",
    "babel-preset-flow": "^6.23.0",
<<<<<<< HEAD
    "detox": "16.6.0",
=======
>>>>>>> 20449fa3
    "eslint": "^6.5.1",
    "eslint-plugin-babel": "^5.3.0",
    "eslint-plugin-import": "^2.18.0",
    "eslint-plugin-node": "^9.1.0",
    "eslint-plugin-promise": "^4.2.1",
    "eslint-plugin-react": "^7.14.2",
    "flow-bin": "^0.125.1",
    "jest": "^24.9.0",
    "jetifier": "^1.6.3",
    "metro-react-native-babel-preset": "^0.59.0",
    "prettier-eslint-cli": "^5.0.0",
    "react-test-renderer": "16.9.0"
  },
  "engines": {
    "node": ">=10.16.0",
    "npm": ">=6.9.0"
  },
  "scripts": {
    "prepare": "./patches/fix_mangle.sh; git apply patches/minifier.js.patch; git apply patches/minify.js.patch",
    "clean": "cd android/; ./gradlew clean; cd ..; rm -r -f /tmp/metro-cache/; rm -r -f node_modules/; npm cache clean --force; npm i; npm start -- --reset-cache",
    "releasenotes2json": "./scripts/release-notes.sh > release-notes.txt; node -e 'console.log(JSON.stringify(require(\"fs\").readFileSync(\"release-notes.txt\", \"utf8\")));' > release-notes.json",
    "podinstall": "./scripts/podinstall.sh",
    "start": "node node_modules/react-native/local-cli/cli.js start",
    "android": "react-native run-android",
    "android:clean": "cd android;  ./gradlew clean ; cd .. ; npm run android",
    "ios": "react-native run-ios",
    "postinstall": "./node_modules/.bin/rn-nodeify --install buffer,events,process,stream,util,inherits,fs,path --hack; npm run releasenotes2json; npm run podinstall; npx jetify",
    "test": "npm run unit && npm run jest && npm run lint",
    "jest": "node node_modules/jest/bin/jest.js -b -w 1 tests/integration/*",
    "e2e:release": "detox build -c android.emu.release; npm run e2e:release-no-build",
    "e2e:release-no-build": "detox test -c android.emu.release --record-videos all --take-screenshots all --headless",
    "e2e:debug": "(test -f android/app/build/outputs/apk/debug/app-debug.apk && test -f android/app/build/outputs/apk/androidTest/debug/app-debug-androidTest.apk) || detox build -c android.emu.debug; detox test -c android.emu.debug",
    "lint": "./node_modules/.bin/eslint *.js screen/**/*.js screen/ class/ models/ loc/ tests/integration/ tests/e2e/ tests/unit/",
    "lint:fix": "./node_modules/.bin/eslint *.js screen/**/*.js screen/ class/ models/ loc/ tests/integration/ tests/e2e/ tests/unit/ --fix",
    "lint:quickfix": "git status --porcelain | grep -v '\\.json' | grep '\\.js' --color=never |  awk '{print $2}' | xargs ./node_modules/.bin/eslint --fix; exit 0",
    "unit": "node node_modules/jest/bin/jest.js tests/unit/*"
  },
  "jest": {
    "preset": "react-native",
    "transform": {
      "^.+\\.js$": "<rootDir>/node_modules/react-native/jest/preprocessor.js"
    },
    "setupFiles": [
      "./tests/setup.js"
    ],
    "setupFilesAfterEnv": [
      "./tests/setupAfterEnv.js"
    ]
  },
  "dependencies": {
<<<<<<< HEAD
    "@babel/preset-env": "7.9.6",
=======
    "@babel/preset-env": "7.9.5",
>>>>>>> 20449fa3
    "@react-native-community/async-storage": "1.10.0",
    "@react-native-community/blur": "3.6.0",
    "@react-native-community/masked-view": "0.1.10",
    "@react-native-community/slider": "2.0.8",
    "@react-navigation/native": "5.4.3",
    "@react-navigation/stack": "5.4.0",
    "@remobile/react-native-qrcode-local-image": "git+https://github.com/BlueWallet/react-native-qrcode-local-image.git",
    "@sentry/react-native": "1.3.7",
    "amplitude-js": "5.9.0",
    "bech32": "1.1.3",
    "bignumber.js": "9.0.0",
    "bip21": "2.0.2",
    "bip32": "2.0.5",
    "bip39": "2.5.0",
    "bitcoinjs-lib": "5.1.6",
    "bolt11": "1.2.7",
    "buffer": "5.5.0",
    "buffer-reverse": "1.0.1",
    "coinselect": "3.1.11",
    "crypto-js": "3.1.9-1",
    "dayjs": "1.8.25",
    "detox": "16.7.1",
    "ecurve": "1.0.6",
    "electrum-client": "git+https://github.com/BlueWallet/rn-electrum-client.git#2a5bb11dd9a8d89f328049d9ed59bce49d88a15d",
    "electrum-mnemonic": "2.0.0",
    "eslint-config-prettier": "6.11.0",
    "eslint-config-standard": "12.0.0",
    "eslint-config-standard-react": "7.0.2",
    "eslint-plugin-prettier": "3.1.2",
    "eslint-plugin-standard": "4.0.0",
    "events": "1.1.1",
    "frisbee": "3.1.2",
    "intl": "1.2.5",
    "lottie-react-native": "3.1.1",
    "node-libs-react-native": "1.2.0",
    "path-browserify": "1.0.0",
    "pbkdf2": "3.0.17",
    "prettier": "1.19.1",
    "process": "0.11.10",
    "prop-types": "15.7.2",
    "react": "16.9.0",
    "react-localization": "1.0.15",
    "react-native": "0.61.5",
    "react-native-biometrics": "git+https://github.com/BlueWallet/react-native-biometrics.git#2.0.0",
    "react-native-blue-crypto": "git+https://github.com/Overtorment/react-native-blue-crypto.git",
    "react-native-camera": "3.26.0",
    "react-native-default-preference": "1.4.1",
    "react-native-device-info": "4.0.1",
    "react-native-document-picker": "git+https://github.com/BlueWallet/react-native-document-picker.git#9ce83792db340d01b1361d24b19613658abef4aa",
    "react-native-elements": "2.0.0",
    "react-native-fs": "2.16.6",
    "react-native-gesture-handler": "1.6.1",
    "react-native-handoff": "git+https://github.com/marcosrdz/react-native-handoff.git",
    "react-native-haptic-feedback": "1.9.0",
    "react-native-image-picker": "1.1.0",
    "react-native-level-fs": "3.0.1",
    "react-native-linear-gradient": "2.5.6",
    "react-native-modal": "11.5.6",
    "react-native-obscure": "1.2.1",
    "react-native-popup-menu-android": "1.0.3",
    "react-native-privacy-snapshot": "git+https://github.com/BlueWallet/react-native-privacy-snapshot.git",
    "react-native-prompt-android": "git+https://github.com/BlueWallet/react-native-prompt-android.git#2073b07f64bf5dc95807f64d79f37bdb111e6951",
    "react-native-qrcode-svg": "6.0.6",
    "react-native-quick-actions": "0.3.13",
    "react-native-randombytes": "3.5.3",
    "react-native-rate": "1.1.10",
    "react-native-safe-area-context": "2.0.0",
    "react-native-screens": "2.8.0",
    "react-native-secure-key-store": "git+https://github.com/BlueWallet/react-native-secure-key-store.git#4ba25dedb3d5ae15c22fd0ea0555116055630966",
    "react-native-share": "2.0.0",
    "react-native-snap-carousel": "3.9.0",
    "react-native-sortable-list": "0.0.23",
    "react-native-svg": "9.13.6",
    "react-native-tcp": "git+https://github.com/BlueWallet/react-native-tcp.git",
    "react-native-tooltip": "git+https://github.com/marcosrdz/react-native-tooltip.git",
    "react-native-vector-icons": "6.6.0",
    "react-native-watch-connectivity": "0.4.2",
    "react-native-webview": "6.11.1",
    "react-test-render": "1.1.2",
    "readable-stream": "3.6.0",
    "rn-nodeify": "10.2.0",
    "secure-random": "1.1.2",
    "stream-browserify": "2.0.2",
    "url": "0.11.0",
    "util": "0.12.3",
    "wif": "2.0.6"
  },
  "react-native": {
    "crypto": "bluewallet/blue_modules/crypto",
    "path": "path-browserify",
    "fs": "react-native-level-fs",
    "_stream_transform": "readable-stream/transform",
    "_stream_readable": "readable-stream/readable",
    "_stream_writable": "readable-stream/writable",
    "_stream_duplex": "readable-stream/duplex",
    "_stream_passthrough": "readable-stream/passthrough",
    "stream": "stream-browserify"
  },
  "detox": {
    "configurations": {
      "ios.sim.release": {
        "binaryPath": "ios/build/Build/Products/Release-iphonesimulator/BlueWallet.app",
        "build": "xcodebuild clean build -workspace ios/BlueWallet.xcworkspace -scheme BlueWallet -configuration Release -derivedDataPath ios/build  -sdk iphonesimulator13.2",
        "type": "ios.simulator",
        "device": {
          "type": "iPhone 11"
        }
      },
      "android.emu.debug": {
        "binaryPath": "android/app/build/outputs/apk/debug/app-debug.apk",
        "build": "cd android && ./gradlew assembleDebug assembleAndroidTest -DtestBuildType=debug && cd ..",
        "type": "android.emulator",
        "device": {
          "avdName": "Pixel_API_29_AOSP"
        }
      },
      "android.emu.release": {
        "binaryPath": "android/app/build/outputs/apk/release/app-release.apk",
        "build": "# deleting old artifacts\nfind | grep '\\.apk' --color=never | grep -v node_modules | xargs -l rm\n\n# creating fresh keystore\nrm detox.keystore\nkeytool -genkeypair -v -keystore detox.keystore -alias detox  -keyalg RSA -keysize 2048 -validity 10000 -storepass 123456 -keypass 123456 -dname  'cn=Unknown, ou=Unknown, o=Unknown, c=Unknown'\n\n# building release APK\ncd android && ./gradlew assembleRelease assembleAndroidTest -DtestBuildType=release && cd ..\n\n# backup & sign apk1\ncp ./android/app/build/outputs/apk/release/app-release-unsigned.apk ./android/app/build/outputs/apk/release/app-release-unsigned.apk.bak\njarsigner -verbose -sigalg SHA1withRSA -digestalg SHA1 -keystore detox.keystore ./android/app/build/outputs/apk/release/app-release-unsigned.apk  detox -storepass 123456\n\n# move apk1 to expected filename\nmv ./android/app/build/outputs/apk/release/app-release-unsigned.apk ./android/app/build/outputs/apk/release/app-release.apk\n\n# backup and sign apk2\ncp android/app/build/outputs/apk/androidTest/release/app-release-androidTest.apk android/app/build/outputs/apk/androidTest/release/app-release-androidTest.apk.bak\njarsigner -verbose -sigalg SHA1withRSA -digestalg SHA1 -keystore detox.keystore android/app/build/outputs/apk/androidTest/release/app-release-androidTest.apk   detox -storepass 123456",
        "type": "android.emulator",
        "device": {
          "avdName": "Pixel_API_29_AOSP"
        }
      }
    },
    "test-runner": "jest",
    "runner-config": "tests/e2e/config.json"
  },
  "browser": {
    "path": "path-browserify",
    "fs": "react-native-level-fs",
    "_stream_transform": "readable-stream/transform",
    "_stream_readable": "readable-stream/readable",
    "_stream_writable": "readable-stream/writable",
    "_stream_duplex": "readable-stream/duplex",
    "_stream_passthrough": "readable-stream/passthrough",
    "stream": "stream-browserify"
  }
}<|MERGE_RESOLUTION|>--- conflicted
+++ resolved
@@ -10,10 +10,6 @@
     "babel-eslint": "^10.1.0",
     "babel-jest": "^26.0.1",
     "babel-preset-flow": "^6.23.0",
-<<<<<<< HEAD
-    "detox": "16.6.0",
-=======
->>>>>>> 20449fa3
     "eslint": "^6.5.1",
     "eslint-plugin-babel": "^5.3.0",
     "eslint-plugin-import": "^2.18.0",
@@ -64,11 +60,7 @@
     ]
   },
   "dependencies": {
-<<<<<<< HEAD
     "@babel/preset-env": "7.9.6",
-=======
-    "@babel/preset-env": "7.9.5",
->>>>>>> 20449fa3
     "@react-native-community/async-storage": "1.10.0",
     "@react-native-community/blur": "3.6.0",
     "@react-native-community/masked-view": "0.1.10",
