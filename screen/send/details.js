--- conflicted
+++ resolved
@@ -1008,17 +1008,16 @@
     );
   };
 
-<<<<<<< HEAD
   handleCoinControl = () => {
     const { fromWallet } = this.state;
     this.props.navigation.navigate('CoinControl', {
       walletId: fromWallet.getID(),
       onUTXOChoose: this.onUTXOChoose,
     });
-=======
+  };
+
   hideAdvancedTransactionOptionsModal = () => {
     Keyboard.dismiss();
->>>>>>> ae2380e1
     this.setState({ isAdvancedTransactionOptionsVisible: false });
   };
 
