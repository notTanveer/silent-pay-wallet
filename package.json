{
  "name": "bluewallet",
  "version": "6.6.9",
  "license": "MIT",
  "repository": {
    "type": "git",
    "url": "https://github.com/BlueWallet/BlueWallet.git"
  },
  "devDependencies": {
    "@babel/core": "^7.20.0",
    "@babel/runtime": "^7.20.0",
    "@jest/reporters": "^27.5.1",
    "@react-native/eslint-config": "0.74.75",
    "@tsconfig/react-native": "^3.0.2",
    "@types/bip38": "^3.1.2",
    "@types/bs58check": "^2.1.0",
    "@types/create-hash": "^1.2.2",
    "@types/crypto-js": "^4.2.2",
    "@types/jest": "^29.4.0",
    "@types/react": "^18.2.16",
    "@types/react-native": "^0.72.0",
    "@types/react-test-renderer": "^18.0.0",
    "@types/wif": "^2.0.5",
    "@typescript-eslint/eslint-plugin": "^6.2.0",
    "@typescript-eslint/parser": "^6.2.0",
    "eslint": "^8.57.0",
    "eslint-config-prettier": "^9.1.0",
    "eslint-config-standard": "^17.1.0",
    "eslint-config-standard-jsx": "^11.0.0",
    "eslint-config-standard-react": "^13.0.0",
    "eslint-plugin-import": "^2.29.1",
    "eslint-plugin-n": "^16.6.2",
    "eslint-plugin-prettier": "^5.1.3",
    "eslint-plugin-promise": "^6.1.1",
    "eslint-plugin-react": "^7.34.1",
    "eslint-plugin-react-native": "^4.1.0",
    "jest": "^29.4.2",
    "jest-environment-node": "^29.7.0",
    "node-fetch": "^2.6.7",
    "prettier": "^3.2.5",
    "react-test-renderer": "18.2.0",
    "ts-jest": "^29.1.1",
    "typescript": "^5.1.6"
  },
  "engines": {
    "node": ">=20"
  },
  "scripts": {
    "clean": "cd android/; ./gradlew clean; cd ..; rm -r -f /tmp/metro-cache/; rm -r -f node_modules/; yarn cache clean; yarn install; yarn start --reset-cache",
    "clean:ios": "rm -fr node_modules && rm -fr ios/Pods && yarn && cd ios && pod update && cd ..; yarn start --reset-cache",
    "releasenotes2json": "./scripts/release-notes.sh > release-notes.txt; node -e 'console.log(JSON.stringify(require(\"fs\").readFileSync(\"release-notes.txt\", \"utf8\")));' > release-notes.json",
    "branch2json": "./scripts/current-branch.sh > current-branch.json",
    "start": "react-native start",
    "android": "react-native run-android",
    "android:clean": "cd android; ./gradlew clean; cd .. ;yarn android",
    "ios": "react-native run-ios",
<<<<<<< HEAD
    "postinstall": "rn-nodeify --install buffer,events,process,stream,inherits,path,assert,crypto --hack; npm run releasenotes2json; npm run branch2json; npm run patches",
    "patches": "patch -p1   < scripts/react-native-camera-kit.patch;  patch -p1   < scripts/react-native-widget-center.patch",
    "test": "npm run tslint && npm run lint && npm run unit && npm run jest",
    "jest": "jest -b tests/integration/*",
    "windowspatches": "./scripts/windows-patches.sh",
=======
    "postinstall": "rn-nodeify --install buffer,events,process,stream,inherits,path,assert,crypto --hack; yarn releasenotes2json; yarn branch2json; yarn patches",
    "patches": "patch -p1 < scripts/rn-ldk.patch; patch -p1 < scripts/react-native-camera-kit.patch;",
    "test": "yarn tslint && yarn lint && yarn unit && yarn jest",
    "jest": "jest tests/integration/*",
>>>>>>> bbd9e41c
    "e2e:debug-build": "detox build -c android.debug",
    "e2e:debug-test": "detox test -c android.debug -d 200000 -l info",
    "e2e:debug": "(test -f android/app/build/outputs/apk/debug/app-debug.apk && test -f android/app/build/outputs/apk/androidTest/debug/app-debug-androidTest.apk) || yarn e2e:debug-build; yarn e2e:debug-test",
    "e2e:release-build": "detox build -c android.release",
    "e2e:release-test": "detox test -c android.release",
    "tslint": "tsc",
    "lint": " yarn tslint && node scripts/find-unused-loc.js && eslint --ext .js,.ts,.tsx '*.@(js|ts|tsx)' screen 'blue_modules/*.@(js|ts|tsx)' class models loc tests components navigation typings",
    "lint:fix": "yarn lint --fix",
    "lint:quickfix": "git status --porcelain | grep -v '\\.json' | grep -E '\\.js|\\.ts' --color=never |  awk '{print $2}' | xargs eslint --fix; exit 0",
    "unit": "jest -b -w tests/unit/*"
  },
  "jest": {
    "testEnvironment": "<rootDir>/tests/custom-environment.js",
    "reporters": [
      "default",
      [
        "<rootDir>/tests/custom-reporter.js",
        {}
      ]
    ],
    "preset": "react-native",
    "transform": {
      "^.+\\.(ts|tsx)$": "ts-jest"
    },
    "moduleFileExtensions": [
      "js",
      "json",
      "ts",
      "tsx"
    ],
    "transformIgnorePatterns": [
      "node_modules/(?!((jest-)?react-native(-.*)?|@react-native(-community)?)|@rneui|silent-payments/)"
    ],
    "setupFiles": [
      "./tests/setup.js"
    ],
    "watchPathIgnorePatterns": [
      "<rootDir>/node_modules"
    ],
    "setupFilesAfterEnv": [
      "./tests/setupAfterEnv.js"
    ]
  },
  "dependencies": {
    "@babel/preset-env": "^7.20.0",
    "@bugsnag/react-native": "7.25.0",
    "@bugsnag/source-maps": "2.3.3",
    "@keystonehq/bc-ur-registry": "0.6.4",
    "@lodev09/react-native-true-sheet": "github:BlueWallet/react-native-true-sheet#730a84b0261ef2dd2e7e9adadba7f260c7f76726",
    "@ngraveio/bc-ur": "1.1.12",
    "@noble/secp256k1": "1.6.3",
    "@react-native-async-storage/async-storage": "1.24.0",
    "@react-native-clipboard/clipboard": "1.14.1",
    "@react-native-community/push-notification-ios": "1.11.0",
    "@react-native-menu/menu": "1.1.2",
    "@react-native/metro-config": "0.74.84",
    "@react-navigation/drawer": "6.7.2",
    "@react-navigation/native": "6.1.18",
    "@react-navigation/native-stack": "6.11.0",
    "@remobile/react-native-qrcode-local-image": "github:BlueWallet/react-native-qrcode-local-image#31b0113110fbafcf5a5f3ca4183a563550f5c352",
    "@rneui/base": "4.0.0-rc.8",
    "@rneui/themed": "4.0.0-rc.8",
    "@spsina/bip47": "github:BlueWallet/bip47#f4b8047c7efbe382c268b3074a4956698087f984",
    "aezeed": "0.0.5",
    "assert": "2.1.0",
    "base-x": "4.0.0",
    "bc-bech32": "file:blue_modules/bc-bech32",
    "bech32": "2.0.0",
    "bignumber.js": "9.1.1",
    "bip21": "2.0.3",
    "bip32": "3.0.1",
    "bip38": "github:BlueWallet/bip38#7ec4b1932b98eaaff16c5a26765a26466958e6b4",
    "bip39": "3.1.0",
    "bitcoinjs-lib": "6.1.6",
    "bitcoinjs-message": "2.2.0",
    "bolt11": "1.4.1",
    "buffer": "6.0.3",
    "coinselect": "3.1.13",
    "crypto-js": "4.2.0",
    "dayjs": "1.11.12",
    "detox": "20.25.1",
    "ecpair": "2.0.1",
    "ecurve": "1.0.6",
    "electrum-client": "github:BlueWallet/rn-electrum-client#1bfe3cc4249d5440b816baac942b0cfa921eebf9",
    "electrum-mnemonic": "2.0.0",
    "events": "3.3.0",
    "frisbee": "3.1.4",
    "junderw-crc32c": "1.2.0",
    "lottie-react-native": "6.7.2",
    "metro-react-native-babel-preset": "0.77.0",
    "path-browserify": "1.0.1",
    "payjoin-client": "1.0.1",
    "process": "0.11.10",
    "prop-types": "15.8.1",
    "react": "18.2.0",
    "react-localization": "github:BlueWallet/react-localization#ae7969a8998128aebf1169f931fb22587dc5f874",
    "react-native": "0.72.14",
    "react-native-biometrics": "3.0.1",
    "react-native-blue-crypto": "github:BlueWallet/react-native-blue-crypto#3cb5442425bd835e185284fbc62e84b7155bc441",
    "react-native-camera-kit": "13.0.0",
    "react-native-crypto": "2.2.0",
    "react-native-default-preference": "1.4.4",
    "react-native-device-info": "11.1.0",
    "react-native-document-picker": "github:BlueWallet/react-native-document-picker#ba9299e01be6d0ddaa5f1b491406481a5ad0f315",
    "react-native-draggable-flatlist": "github:BlueWallet/react-native-draggable-flatlist#3061e3055cbe0a9c7665b9c4b90912c30f668a3d",
    "react-native-fs": "2.20.0",
    "react-native-gesture-handler": "2.17.1",
    "react-native-handoff": "github:BlueWallet/react-native-handoff#31d005f93d31099d0e564590a3bbd052b8a02b39",
    "react-native-haptic-feedback": "2.2.0",
    "react-native-idle-timer": "github:BlueWallet/react-native-idle-timer#7300b637c465c86e8db874c442e687950111da40",
    "react-native-image-picker": "7.1.2",
    "react-native-ios-context-menu": "github:BlueWallet/react-native-ios-context-menu#v1.15.3",
    "react-native-keychain": "8.2.0",
    "react-native-linear-gradient": "2.8.3",
    "react-native-localize": "3.2.0",
    "react-native-obscure": "github:BlueWallet/react-native-obscure#f4b83b4a261e39b1f5ed4a45ac5bcabc8a59eadb",
    "react-native-permissions": "4.1.5",
    "react-native-privacy-snapshot": "github:BlueWallet/react-native-privacy-snapshot#529e4627d93f67752a27e82a040ff7b64dca0783",
    "react-native-prompt-android": "github:BlueWallet/react-native-prompt-android#ed168d66fed556bc2ed07cf498770f058b78a376",
    "react-native-push-notification": "8.1.1",
    "react-native-qrcode-svg": "6.3.1",
    "react-native-quick-actions": "0.3.13",
    "react-native-randombytes": "3.6.1",
    "react-native-rate": "1.2.12",
    "react-native-reanimated": "3.14.0",
    "react-native-safe-area-context": "4.10.8",
    "react-native-screens": "3.32.0",
    "react-native-secure-key-store": "github:BlueWallet/react-native-secure-key-store#2076b4849e88aa0a78e08bfbb4ce3923e0925cbc",
    "react-native-share": "10.2.1",
    "react-native-svg": "13.14.1",
    "react-native-tcp-socket": "6.2.0",
    "react-native-vector-icons": "10.1.0",
    "react-native-watch-connectivity": "1.1.0",
    "readable-stream": "3.6.2",
<<<<<<< HEAD
    "realm": "12.6.2",
=======
    "realm": "12.12.1",
    "rn-ldk": "github:BlueWallet/rn-ldk#v0.8.4",
>>>>>>> bbd9e41c
    "rn-nodeify": "10.3.0",
    "scryptsy": "2.1.0",
    "silent-payments": "github:BlueWallet/SilentPayments#7ac4d17b85dc875a3ebb072883dd1d92ac286d98",
    "slip39": "github:BlueWallet/slip39-js#d316ee6a929ab645fe5462ef1c91720eb66889c8",
    "stream-browserify": "3.0.0",
    "url": "0.11.3",
    "wif": "2.0.6"
  },
  "react-native": {
    "crypto": "react-native-crypto",
    "net": "react-native-tcp-socket",
    "tls": "react-native-tcp-socket",
    "path": "path-browserify",
    "_stream_transform": "readable-stream/transform",
    "_stream_readable": "readable-stream/readable",
    "_stream_writable": "readable-stream/writable",
    "_stream_duplex": "readable-stream/duplex",
    "_stream_passthrough": "readable-stream/passthrough",
    "stream": "stream-browserify"
  },
  "browser": {
    "_stream_duplex": "readable-stream/duplex",
    "_stream_passthrough": "readable-stream/passthrough",
    "_stream_readable": "readable-stream/readable",
    "_stream_transform": "readable-stream/transform",
    "_stream_writable": "readable-stream/writable",
    "crypto": "react-native-crypto",
    "path": "path-browserify",
    "stream": "stream-browserify"
  },
  "packageManager": "yarn@3.6.4"
}<|MERGE_RESOLUTION|>--- conflicted
+++ resolved
@@ -54,18 +54,10 @@
     "android": "react-native run-android",
     "android:clean": "cd android; ./gradlew clean; cd .. ;yarn android",
     "ios": "react-native run-ios",
-<<<<<<< HEAD
-    "postinstall": "rn-nodeify --install buffer,events,process,stream,inherits,path,assert,crypto --hack; npm run releasenotes2json; npm run branch2json; npm run patches",
-    "patches": "patch -p1   < scripts/react-native-camera-kit.patch;  patch -p1   < scripts/react-native-widget-center.patch",
-    "test": "npm run tslint && npm run lint && npm run unit && npm run jest",
-    "jest": "jest -b tests/integration/*",
-    "windowspatches": "./scripts/windows-patches.sh",
-=======
     "postinstall": "rn-nodeify --install buffer,events,process,stream,inherits,path,assert,crypto --hack; yarn releasenotes2json; yarn branch2json; yarn patches",
-    "patches": "patch -p1 < scripts/rn-ldk.patch; patch -p1 < scripts/react-native-camera-kit.patch;",
+    "patches": "patch -p1 < scripts/react-native-camera-kit.patch;",
     "test": "yarn tslint && yarn lint && yarn unit && yarn jest",
     "jest": "jest tests/integration/*",
->>>>>>> bbd9e41c
     "e2e:debug-build": "detox build -c android.debug",
     "e2e:debug-test": "detox test -c android.debug -d 200000 -l info",
     "e2e:debug": "(test -f android/app/build/outputs/apk/debug/app-debug.apk && test -f android/app/build/outputs/apk/androidTest/debug/app-debug-androidTest.apk) || yarn e2e:debug-build; yarn e2e:debug-test",
@@ -200,12 +192,7 @@
     "react-native-vector-icons": "10.1.0",
     "react-native-watch-connectivity": "1.1.0",
     "readable-stream": "3.6.2",
-<<<<<<< HEAD
-    "realm": "12.6.2",
-=======
     "realm": "12.12.1",
-    "rn-ldk": "github:BlueWallet/rn-ldk#v0.8.4",
->>>>>>> bbd9e41c
     "rn-nodeify": "10.3.0",
     "scryptsy": "2.1.0",
     "silent-payments": "github:BlueWallet/SilentPayments#7ac4d17b85dc875a3ebb072883dd1d92ac286d98",
