import React, { useEffect, useState } from 'react';
import { useRoute, RouteProp } from '@react-navigation/native';
import { Share, StyleSheet, View } from 'react-native';
<<<<<<< HEAD
import { BlueLoading, BlueText } from '../../BlueComponents';
=======
import { BlueSpacing20, BlueText } from '../../BlueComponents';
>>>>>>> 90666943
import presentAlert from '../../components/Alert';
import Button from '../../components/Button';
import CopyTextToClipboard from '../../components/CopyTextToClipboard';
import QRCodeComponent from '../../components/QRCodeComponent';
import SafeArea from '../../components/SafeArea';
import { useTheme } from '../../components/themes';
import loc from '../../loc';
import { useStorage } from '../../hooks/context/useStorage';
import { LightningCustodianWallet } from '../../class';
import { useExtendedNavigation } from '../../hooks/useExtendedNavigation';
<<<<<<< HEAD
import { BlueSpacing20 } from '../../components/BlueSpacing';
=======
import { BlueLoading } from '../../components/BlueLoading';
>>>>>>> 90666943

type RouteParams = {
  params: {
    walletID: string;
  };
};

const LNDViewAdditionalInvoiceInformation: React.FC = () => {
  const { walletID } = useRoute<RouteProp<RouteParams>>().params;
  const { wallets } = useStorage();
  const wallet = wallets.find(w => w.getID() === walletID) as LightningCustodianWallet;
  const [walletInfo, setWalletInfo] = useState<{ uris?: string[] } | undefined>();
  const { colors } = useTheme();
  const { goBack } = useExtendedNavigation();
  const stylesHook = StyleSheet.create({
    root: {
      backgroundColor: colors.elevated,
    },
  });

  useEffect(() => {
    if (wallet) {
      wallet
        .fetchInfo()
        .then(() => {
          const info = wallet.info_raw;
          if (info && info?.uris?.[0]) {
            setWalletInfo(info);
          } else {
            presentAlert({ message: loc.errors.network });
            goBack();
          }
        })
        .catch((error: Error) => {
          console.error(error);
          presentAlert({ title: loc.errors.network, message: error.message });
          goBack();
        });
    }
  }, [wallet, goBack]);

  return (
    <SafeArea style={[styles.loading, stylesHook.root]}>
      {!walletInfo ? (
        <BlueLoading />
      ) : (
        <View style={styles.wrapper}>
          <View style={styles.qrcode}>
            <QRCodeComponent value={walletInfo.uris?.[0] ?? ''} size={300} />
          </View>
          <BlueSpacing20 />
          <BlueText>{loc.lndViewInvoice.open_direct_channel}</BlueText>
          <CopyTextToClipboard text={walletInfo.uris?.[0] ?? ''} />
          <View style={styles.share}>
            <Button
              icon={{
                name: 'share-alternative',
                type: 'entypo',
                color: colors.buttonTextColor,
              }}
              onPress={async () => {
                Share.share({
                  message: walletInfo.uris?.[0] ?? '',
                });
              }}
              title={loc.receive.details_share}
            />
          </View>
        </View>
      )}
    </SafeArea>
  );
};

const styles = StyleSheet.create({
  loading: {
    justifyContent: 'space-between',
    alignItems: 'center',
  },
  wrapper: {
    flex: 1,
    justifyContent: 'center',
    alignItems: 'center',
  },
  qrcode: {
    justifyContent: 'center',
    alignItems: 'center',
  },
  share: {
    marginBottom: 25,
  },
});

export default LNDViewAdditionalInvoiceInformation;<|MERGE_RESOLUTION|>--- conflicted
+++ resolved
@@ -1,11 +1,7 @@
 import React, { useEffect, useState } from 'react';
 import { useRoute, RouteProp } from '@react-navigation/native';
 import { Share, StyleSheet, View } from 'react-native';
-<<<<<<< HEAD
-import { BlueLoading, BlueText } from '../../BlueComponents';
-=======
-import { BlueSpacing20, BlueText } from '../../BlueComponents';
->>>>>>> 90666943
+import {  BlueText } from '../../BlueComponents';
 import presentAlert from '../../components/Alert';
 import Button from '../../components/Button';
 import CopyTextToClipboard from '../../components/CopyTextToClipboard';
@@ -16,11 +12,8 @@
 import { useStorage } from '../../hooks/context/useStorage';
 import { LightningCustodianWallet } from '../../class';
 import { useExtendedNavigation } from '../../hooks/useExtendedNavigation';
-<<<<<<< HEAD
 import { BlueSpacing20 } from '../../components/BlueSpacing';
-=======
 import { BlueLoading } from '../../components/BlueLoading';
->>>>>>> 90666943
 
 type RouteParams = {
   params: {
