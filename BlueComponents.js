--- conflicted
+++ resolved
@@ -5,23 +5,24 @@
 import PropTypes from 'prop-types';
 import { Icon, Input, Text, Header, ListItem } from 'react-native-elements';
 import {
+  ActivityIndicator,
+  Alert,
+  Animated,
+  Dimensions,
+  FlatList,
+  Image,
+  InputAccessoryView,
+  Keyboard,
+  KeyboardAvoidingView,
+  PixelRatio,
+  Platform,
+  SafeAreaView,
+  StyleSheet,
+  TextInput,
   TouchableOpacity,
   TouchableWithoutFeedback,
-  Animated,
-  Alert,
-  ActivityIndicator,
+  UIManager,
   View,
-  KeyboardAvoidingView,
-  UIManager,
-  StyleSheet,
-  Dimensions,
-  Image,
-  Keyboard,
-  SafeAreaView,
-  InputAccessoryView,
-  Platform,
-  FlatList,
-  TextInput,
 } from 'react-native';
 import Clipboard from '@react-native-community/clipboard';
 import LinearGradient from 'react-native-linear-gradient';
@@ -1438,8 +1439,6 @@
   );
 };
 
-<<<<<<< HEAD
-=======
 const sendReceiveScanButtonFontSize =
   PixelRatio.roundToNearestPixel(Dimensions.get('window').width / 26) > 22
     ? 22
@@ -1577,7 +1576,6 @@
   }
 }
 
->>>>>>> c89416f0
 export class ManageFundsBigButton extends Component {
   render() {
     return (
