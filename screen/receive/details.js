<<<<<<< HEAD
import React, { useCallback, useContext, useEffect, useRef, useState } from 'react';
=======
import React, { useCallback, useContext, useState } from 'react';
>>>>>>> 2feb4dc3
import {
  BackHandler,
  InteractionManager,
  Keyboard,
  KeyboardAvoidingView,
  Platform,
  ScrollView,
  StatusBar,
  StyleSheet,
  TextInput,
  View,
} from 'react-native';
import QRCodeComponent from '../../components/QRCodeComponent';
import { useNavigation, useRoute, useTheme, useFocusEffect } from '@react-navigation/native';
import Share from 'react-native-share';

import {
  BlueLoading,
  BlueCopyTextToClipboard,
  BlueButton,
  BlueButtonLink,
  BlueText,
  BlueSpacing20,
  BlueAlertWalletExportReminder,
  BlueCard,
  BlueSpacing40,
  BlueBigCheckmark,
} from '../../BlueComponents';
import navigationStyle from '../../components/navigationStyle';
import BottomModal from '../../components/BottomModal';
import Privacy from '../../blue_modules/Privacy';
import { Chain, BitcoinUnit } from '../../models/bitcoinUnits';
import HandoffComponent from '../../components/handoff';
import AmountInput from '../../components/AmountInput';
import DeeplinkSchemaMatch from '../../class/deeplink-schema-match';
import loc, { formatBalance } from '../../loc';
import { BlueStorageContext } from '../../blue_modules/storage-context';
import Notifications from '../../blue_modules/notifications';
<<<<<<< HEAD
import ToolTipMenu from '../../components/TooltipMenu';
import ReactNativeHapticFeedback from 'react-native-haptic-feedback';
import { TransactionPendingIconBig } from '../../components/TransactionPendingIconBig';
import * as BlueElectrum from '../../blue_modules/BlueElectrum';
=======
>>>>>>> 2feb4dc3
const currency = require('../../blue_modules/currency');

const ReceiveDetails = () => {
  const { walletID, address } = useRoute().params;
  const { wallets, saveToDisk, sleep, isElectrumDisabled, fetchAndSaveWalletTransactions } = useContext(BlueStorageContext);
  const wallet = wallets.find(w => w.getID() === walletID);
  const [customLabel, setCustomLabel] = useState();
  const [customAmount, setCustomAmount] = useState();
  const [customUnit, setCustomUnit] = useState(BitcoinUnit.BTC);
  const [bip21encoded, setBip21encoded] = useState();
  const [isCustom, setIsCustom] = useState(false);
  const [isCustomModalVisible, setIsCustomModalVisible] = useState(false);
  const [showPendingBalance, setShowPendingBalance] = useState(false);
  const [showConfirmedBalance, setShowConfirmedBalance] = useState(false);
  const [showAddress, setShowAddress] = useState(false);
  const { navigate, goBack, setParams } = useNavigation();
  const { colors } = useTheme();
<<<<<<< HEAD
  const qrCode = useRef();
  const [intervalMs, setIntervalMs] = useState(5000);
  const [eta, setEta] = useState('');
  const [initialConfirmed, setInitialConfirmed] = useState(0);
  const [initialUnconfirmed, setInitialUnconfirmed] = useState(0);
  const [displayBalance, setDisplayBalance] = useState('');
  const fetchAddressInterval = useRef();
=======
>>>>>>> 2feb4dc3
  const styles = StyleSheet.create({
    modalContent: {
      backgroundColor: colors.modal,
      padding: 22,
      justifyContent: 'center',
      alignItems: 'center',
      borderTopLeftRadius: 16,
      borderTopRightRadius: 16,
      borderTopColor: colors.foregroundColor,
      borderWidth: colors.borderWidth,
      minHeight: 350,
      height: 350,
    },
    customAmount: {
      flexDirection: 'row',
      borderColor: colors.formBorder,
      borderBottomColor: colors.formBorder,
      borderWidth: 1.0,
      borderBottomWidth: 0.5,
      backgroundColor: colors.inputBackgroundColor,
      minHeight: 44,
      height: 44,
      marginHorizontal: 20,
      alignItems: 'center',
      marginVertical: 8,
      borderRadius: 4,
    },
    customAmountText: {
      flex: 1,
      marginHorizontal: 8,
      color: colors.foregroundColor,
      minHeight: 33,
    },
    root: {
      flexGrow: 1,
      backgroundColor: colors.elevated,
      justifyContent: 'space-between',
    },
    scrollBody: {
      marginTop: 32,
      flexGrow: 1,
      alignItems: 'center',
      paddingHorizontal: 16,
    },
    share: {
      justifyContent: 'flex-end',
      paddingVertical: 16,
      alignItems: 'center',
      marginBottom: 8,
    },
    link: {
      marginVertical: 16,
      paddingHorizontal: 32,
    },
    amount: {
      color: colors.foregroundColor,
      fontWeight: '600',
      fontSize: 36,
      textAlign: 'center',
    },
    label: {
      color: colors.foregroundColor,
      fontWeight: '600',
      textAlign: 'center',
      paddingBottom: 24,
    },
    loading: {
      alignItems: 'center',
      width: 300,
      height: 300,
      backgroundColor: colors.elevated,
    },
    modalButton: {
      backgroundColor: colors.modalButton,
      paddingVertical: 14,
      paddingHorizontal: 70,
      maxWidth: '80%',
      borderRadius: 50,
      fontWeight: '700',
    },
  });

<<<<<<< HEAD
  // re-fetching address balance periodically
  useEffect(() => {
    console.log('receive/defails - useEffect');

    if (fetchAddressInterval.current) {
      // interval already exists, lets cleanup it and recreate, so theres no duplicate intervals
      clearInterval(fetchAddressInterval.current);
      fetchAddressInterval.current = undefined;
    }

    fetchAddressInterval.current = setInterval(async () => {
      try {
        const decoded = DeeplinkSchemaMatch.bip21decode(bip21encoded);
        const address2use = address || decoded.address;
        if (!address2use) return;

        console.log('checking address', address2use, 'for balance...');
        const balance = await BlueElectrum.getBalanceByAddress(address2use);
        console.log('...got', balance);

        if (balance.unconfirmed > 0) {
          if (initialConfirmed === 0 && initialUnconfirmed === 0) {
            // saving initial values for later (when tx gets confirmed)
            setInitialConfirmed(balance.confirmed);
            setInitialUnconfirmed(balance.unconfirmed);
            setIntervalMs(25000);
            ReactNativeHapticFeedback.trigger('notificationSuccess', { ignoreAndroidSystemSettings: false });
          }

          const txs = await BlueElectrum.getMempoolTransactionsByAddress(address2use);
          const tx = txs.pop();
          if (tx) {
            const rez = await BlueElectrum.multiGetTransactionByTxid([tx.tx_hash], 10, true);
            if (rez && rez[tx.tx_hash] && rez[tx.tx_hash].vsize) {
              const satPerVbyte = Math.round(tx.fee / rez[tx.tx_hash].vsize);
              const fees = await BlueElectrum.estimateFees();
              if (satPerVbyte >= fees.fast) {
                setEta(loc.formatString(loc.transactions.eta_10m));
              }
              if (satPerVbyte >= fees.medium && satPerVbyte < fees.fast) {
                setEta(loc.formatString(loc.transactions.eta_3h));
              }
              if (satPerVbyte < fees.medium) {
                setEta(loc.formatString(loc.transactions.eta_1d));
              }
            }
          }

          setDisplayBalance(
            loc.formatString(loc.transactions.pending_with_amount, {
              amt1: formatBalance(balance.unconfirmed, BitcoinUnit.LOCAL_CURRENCY, true).toString(),
              amt2: formatBalance(balance.unconfirmed, BitcoinUnit.BTC, true).toString(),
            }),
          );
          setShowPendingBalance(true);
          setShowAddress(false);
        } else if (balance.unconfirmed === 0 && initialUnconfirmed !== 0) {
          // now, handling a case when unconfirmed == 0, but in past it wasnt (i.e. it changed while user was
          // staring at the screen)

          const balanceToShow = balance.confirmed - initialConfirmed;

          if (balanceToShow > 0) {
            // address has actually more coins then initially, so we definately gained something
            setShowConfirmedBalance(true);
            setShowPendingBalance(false);
            setShowAddress(false);

            clearInterval(fetchAddressInterval.current);
            fetchAddressInterval.current = undefined;

            setDisplayBalance(
              loc.formatString(loc.transactions.received_with_amount, {
                amt1: formatBalance(balanceToShow, BitcoinUnit.LOCAL_CURRENCY, true).toString(),
                amt2: formatBalance(balanceToShow, BitcoinUnit.BTC, true).toString(),
              }),
            );

            fetchAndSaveWalletTransactions(walletID);
          } else {
            // rare case, but probable. transaction evicted from mempool (maybe cancelled by the sender)
            setShowConfirmedBalance(false);
            setShowPendingBalance(false);
            setShowAddress(true);
          }
        }
      } catch (error) {
        console.log(error);
      }
    }, intervalMs);
  }, [bip21encoded, address, initialConfirmed, initialUnconfirmed, intervalMs, fetchAndSaveWalletTransactions, walletID]);

  const handleShareQRCode = () => {
    qrCode.current.toDataURL(data => {
      const shareImageBase64 = {
        url: `data:image/png;base64,${data}`,
      };
      Share.open(shareImageBase64).catch(error => console.log(error));
    });
  };

  const renderConfirmedBalance = () => {
    return (
      <ScrollView contentContainerStyle={styles.root} keyboardShouldPersistTaps="always">
        <View style={styles.scrollBody}>
          {isCustom && (
            <>
              <BlueText style={styles.label} numberOfLines={1}>
                {customLabel}
              </BlueText>
            </>
          )}
          <View style={styles.qrCodeContainer}>
            <BlueBigCheckmark />
          </View>
          <BlueSpacing40 />
          <BlueText style={styles.label} numberOfLines={1}>
            {displayBalance}
          </BlueText>
        </View>
      </ScrollView>
    );
  };

  const renderPendingBalance = () => {
    return (
      <ScrollView contentContainerStyle={styles.root} keyboardShouldPersistTaps="always">
        <View style={styles.scrollBody}>
          {isCustom && (
            <>
              <BlueText style={styles.label} numberOfLines={1}>
                {customLabel}
              </BlueText>
            </>
          )}
          <View style={styles.qrCodeContainer}>
            <TransactionPendingIconBig />
          </View>
          <BlueSpacing40 />
          <BlueText style={styles.label} numberOfLines={1}>
            {displayBalance}
          </BlueText>
          <BlueText style={styles.label} numberOfLines={1}>
            {eta}
          </BlueText>
        </View>
      </ScrollView>
    );
  };

  const handleBackButton = () => {
    goBack(null);
    return true;
  };

  useEffect(() => {
    BackHandler.addEventListener('hardwareBackPress', handleBackButton);

    return () => {
      BackHandler.removeEventListener('hardwareBackPress', handleBackButton);
      clearInterval(fetchAddressInterval.current);
      fetchAddressInterval.current = undefined;
    };
    // eslint-disable-next-line react-hooks/exhaustive-deps
  }, []);

=======
>>>>>>> 2feb4dc3
  const renderReceiveDetails = () => {
    return (
      <ScrollView contentContainerStyle={styles.root} keyboardShouldPersistTaps="always">
        <View style={styles.scrollBody}>
          {isCustom && (
            <>
              <BlueText testID="CustomAmountText" style={styles.amount} numberOfLines={1}>
                {getDisplayAmount()}
              </BlueText>
              <BlueText testID="CustomAmountDescriptionText" style={styles.label} numberOfLines={1}>
                {customLabel}
              </BlueText>
            </>
          )}

          <QRCodeComponent value={bip21encoded} />
          <BlueCopyTextToClipboard text={isCustom ? bip21encoded : address} />
        </View>
        <View style={styles.share}>
          <BlueCard>
            <BlueButtonLink
              style={styles.link}
              testID="SetCustomAmountButton"
              title={loc.receive.details_setAmount}
              onPress={showCustomAmountModal}
            />
            <BlueButton onPress={handleShareButtonPressed} title={loc.receive.details_share} />
          </BlueCard>
        </View>
        {renderCustomAmountModal()}
      </ScrollView>
    );
  };

  const obtainWalletAddress = useCallback(async () => {
    Privacy.enableBlur();
    console.log('receive/details - componentDidMount');
    wallet.setUserHasSavedExport(true);
    await saveToDisk();
    let newAddress;
    if (address) {
      setAddressBIP21Encoded(address);
      await Notifications.tryToObtainPermissions();
      Notifications.majorTomToGroundControl([address], [], []);
    } else {
      if (wallet.chain === Chain.ONCHAIN) {
        try {
          if (!isElectrumDisabled) newAddress = await Promise.race([wallet.getAddressAsync(), sleep(1000)]);
        } catch (_) {}
        if (newAddress === undefined) {
          // either sleep expired or getAddressAsync threw an exception
          console.warn('either sleep expired or getAddressAsync threw an exception');
          newAddress = wallet._getExternalAddressByIndex(wallet.getNextFreeAddressIndex());
        } else {
          saveToDisk(); // caching whatever getAddressAsync() generated internally
        }
      } else if (wallet.chain === Chain.OFFCHAIN) {
        try {
          await Promise.race([wallet.getAddressAsync(), sleep(1000)]);
          newAddress = wallet.getAddress();
        } catch (_) {}
        if (newAddress === undefined) {
          // either sleep expired or getAddressAsync threw an exception
          console.warn('either sleep expired or getAddressAsync threw an exception');
          newAddress = wallet.getAddress();
        } else {
          saveToDisk(); // caching whatever getAddressAsync() generated internally
        }
      }
      setAddressBIP21Encoded(newAddress);
      await Notifications.tryToObtainPermissions();
      Notifications.majorTomToGroundControl([newAddress], [], []);
    }
    // eslint-disable-next-line react-hooks/exhaustive-deps
  }, []);

  const setAddressBIP21Encoded = address => {
    const bip21encoded = DeeplinkSchemaMatch.bip21encode(address);
    setParams({ address });
    setBip21encoded(bip21encoded);
    setShowAddress(true);
  };

  useFocusEffect(
    useCallback(() => {
      const task = InteractionManager.runAfterInteractions(async () => {
        if (wallet) {
          if (!wallet.getUserHasSavedExport()) {
            BlueAlertWalletExportReminder({
              onSuccess: obtainWalletAddress,
              onFailure: () => {
                goBack();
                navigate('WalletExportRoot', {
                  screen: 'WalletExport',
                  params: {
                    walletID: wallet.getID(),
                  },
                });
              },
            });
          } else {
            obtainWalletAddress();
          }
        }
      });
      return () => {
        task.cancel();
        Privacy.disableBlur();
      };
      // eslint-disable-next-line react-hooks/exhaustive-deps
    }, [wallet]),
  );

  const dismissCustomAmountModal = () => {
    Keyboard.dismiss();
    setIsCustomModalVisible(false);
  };

  const showCustomAmountModal = () => {
    setIsCustomModalVisible(true);
  };

  const createCustomAmountAddress = () => {
    setIsCustom(true);
    setIsCustomModalVisible(false);
    let amount = customAmount;
    switch (customUnit) {
      case BitcoinUnit.BTC:
        // nop
        break;
      case BitcoinUnit.SATS:
        amount = currency.satoshiToBTC(customAmount);
        break;
      case BitcoinUnit.LOCAL_CURRENCY:
        if (AmountInput.conversionCache[amount + BitcoinUnit.LOCAL_CURRENCY]) {
          // cache hit! we reuse old value that supposedly doesnt have rounding errors
          amount = currency.satoshiToBTC(AmountInput.conversionCache[amount + BitcoinUnit.LOCAL_CURRENCY]);
        } else {
          amount = currency.fiatToBTC(customAmount);
        }
        break;
    }
    setBip21encoded(DeeplinkSchemaMatch.bip21encode(address, { amount, label: customLabel }));
    setShowAddress(true);
  };

  const renderCustomAmountModal = () => {
    return (
      <BottomModal isVisible={isCustomModalVisible} onClose={dismissCustomAmountModal}>
        <KeyboardAvoidingView enabled={!Platform.isPad} behavior={Platform.OS === 'ios' ? 'position' : null}>
          <View style={styles.modalContent}>
            <AmountInput unit={customUnit} amount={customAmount || ''} onChangeText={setCustomAmount} onAmountUnitChange={setCustomUnit} />
            <View style={styles.customAmount}>
              <TextInput
                onChangeText={setCustomLabel}
                placeholderTextColor="#81868e"
                placeholder={loc.receive.details_label}
                value={customLabel || ''}
                numberOfLines={1}
                style={styles.customAmountText}
                testID="CustomAmountDescription"
              />
            </View>
            <BlueSpacing20 />
            <View>
              <BlueButton
                testID="CustomAmountSaveButton"
                style={styles.modalButton}
                title={loc.receive.details_create}
                onPress={createCustomAmountAddress}
              />
              <BlueSpacing20 />
            </View>
            <BlueSpacing20 />
          </View>
        </KeyboardAvoidingView>
      </BottomModal>
    );
  };

  const handleShareButtonPressed = () => {
    Share.open({ message: bip21encoded }).catch(error => console.log(error));
  };

  /**
   * @returns {string} BTC amount, accounting for current `customUnit` and `customUnit`
   */
  const getDisplayAmount = () => {
    switch (customUnit) {
      case BitcoinUnit.BTC:
        return customAmount + ' BTC';
      case BitcoinUnit.SATS:
        return currency.satoshiToBTC(customAmount) + ' BTC';
      case BitcoinUnit.LOCAL_CURRENCY:
        return currency.fiatToBTC(customAmount) + ' BTC';
    }
    return customAmount + ' ' + customUnit;
  };

  return (
    <View style={styles.root}>
      <StatusBar barStyle="light-content" />
      {address !== undefined && showAddress && (
        <HandoffComponent
          title={`Bitcoin Transaction ${address}`}
          type="io.bluewallet.bluewallet"
          url={`https://blockstream.info/address/${address}`}
        />
      )}
      {showConfirmedBalance ? renderConfirmedBalance() : null}
      {showPendingBalance ? renderPendingBalance() : null}
      {showAddress ? renderReceiveDetails() : null}
      {!showAddress && !showPendingBalance && !showConfirmedBalance ? <BlueLoading /> : null}
    </View>
  );
};

ReceiveDetails.navigationOptions = navigationStyle(
  {
    closeButton: true,
    headerLeft: null,
  },
  opts => ({ ...opts, title: loc.receive.header }),
);

export default ReceiveDetails;<|MERGE_RESOLUTION|>--- conflicted
+++ resolved
@@ -1,8 +1,4 @@
-<<<<<<< HEAD
 import React, { useCallback, useContext, useEffect, useRef, useState } from 'react';
-=======
-import React, { useCallback, useContext, useState } from 'react';
->>>>>>> 2feb4dc3
 import {
   BackHandler,
   InteractionManager,
@@ -41,13 +37,9 @@
 import loc, { formatBalance } from '../../loc';
 import { BlueStorageContext } from '../../blue_modules/storage-context';
 import Notifications from '../../blue_modules/notifications';
-<<<<<<< HEAD
-import ToolTipMenu from '../../components/TooltipMenu';
 import ReactNativeHapticFeedback from 'react-native-haptic-feedback';
 import { TransactionPendingIconBig } from '../../components/TransactionPendingIconBig';
 import * as BlueElectrum from '../../blue_modules/BlueElectrum';
-=======
->>>>>>> 2feb4dc3
 const currency = require('../../blue_modules/currency');
 
 const ReceiveDetails = () => {
@@ -65,16 +57,12 @@
   const [showAddress, setShowAddress] = useState(false);
   const { navigate, goBack, setParams } = useNavigation();
   const { colors } = useTheme();
-<<<<<<< HEAD
-  const qrCode = useRef();
   const [intervalMs, setIntervalMs] = useState(5000);
   const [eta, setEta] = useState('');
   const [initialConfirmed, setInitialConfirmed] = useState(0);
   const [initialUnconfirmed, setInitialUnconfirmed] = useState(0);
   const [displayBalance, setDisplayBalance] = useState('');
   const fetchAddressInterval = useRef();
-=======
->>>>>>> 2feb4dc3
   const styles = StyleSheet.create({
     modalContent: {
       backgroundColor: colors.modal,
@@ -157,7 +145,6 @@
     },
   });
 
-<<<<<<< HEAD
   // re-fetching address balance periodically
   useEffect(() => {
     console.log('receive/defails - useEffect');
@@ -249,15 +236,6 @@
       }
     }, intervalMs);
   }, [bip21encoded, address, initialConfirmed, initialUnconfirmed, intervalMs, fetchAndSaveWalletTransactions, walletID]);
-
-  const handleShareQRCode = () => {
-    qrCode.current.toDataURL(data => {
-      const shareImageBase64 = {
-        url: `data:image/png;base64,${data}`,
-      };
-      Share.open(shareImageBase64).catch(error => console.log(error));
-    });
-  };
 
   const renderConfirmedBalance = () => {
     return (
@@ -324,8 +302,6 @@
     // eslint-disable-next-line react-hooks/exhaustive-deps
   }, []);
 
-=======
->>>>>>> 2feb4dc3
   const renderReceiveDetails = () => {
     return (
       <ScrollView contentContainerStyle={styles.root} keyboardShouldPersistTaps="always">
