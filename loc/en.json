{
  "_": {
    "bad_password": "Incorrect password, please try again.",
    "cancel": "Cancel",
    "continue": "Continue",
    "enter_password": "Enter password",
    "never": "never",
    "of": "{number} of {total}",
    "ok": "OK",
    "storage_is_encrypted": "Your storage is encrypted. Password is required to decrypt it",
    "allow": "Allow",
    "dont_allow": "Don't Allow",
    "yes": "Yes",
    "no": "No",
    "save": "Save",
    "seed": "Seed",
    "wallet_key": "Wallet key",
    "invalid_animated_qr_code_fragment" : "Invalid animated QRCode fragment, please try again",
    "file_saved": "File ({filePath}) has been saved in your Downloads folder ."
  },
  "azteco": {
    "codeIs": "Your voucher code is",
    "errorBeforeRefeem": "Before redeeming you must first add a Bitcoin wallet.",
    "errorSomething": "Something went wrong. Is this voucher still valid?",
    "redeem": "Redeem to wallet",
    "redeemButton": "Redeem",
    "success": "Success",
    "title": "Redeem Azte.co voucher"
  },
  "entropy": {
    "save": "Save",
    "title": "Entropy",
    "undo": "Undo"
  },
  "errors": {
    "broadcast": "Broadcast failed",
    "error": "Error",
    "network": "Network error"
  },
  "hodl": {
    "are_you_sure_you_want_to_logout": "Are you sure you want to logout from HodlHodl?",
    "cont_address_escrow": "Escrow",
    "cont_address_to": "To",
    "cont_buying": "buying",
    "cont_cancel": "Cancel contract",
    "cont_cancel_q": "Are you sure you want to cancel this contract?",
    "cont_cancel_y": "Yes, cancel contract",
    "cont_chat": "Open chat with counterparty",
    "cont_how": "How to pay",
    "cont_no": "You don't have any contracts in progress",
    "cont_paid": "Mark contract as Paid",
    "cont_paid_e": "Do this only if you sent funds to the seller via agreed payment method",
    "cont_paid_q": "Are you sure you want to mark this contract as paid?",
    "cont_selling": "selling",
    "cont_st_completed": "All done!",
    "cont_st_in_progress_buyer": "Coins are in escrow, please pay seller",
    "cont_st_paid_enought": "Bitcoins are in escrow! Please pay seller\nvia agreed payment method",
    "cont_st_paid_waiting": "Waiting for seller to release coins from escrow",
    "cont_st_waiting": "Waiting for seller to deposit bitcoins to escrow...",
    "cont_title": "My contracts",
    "filter_any": "Any",
    "filter_buying": "Buying",
    "filter_country_global": "Global offers",
    "filter_country_near": "Near me",
    "filter_currency": "Currency",
    "filter_detail": "Detail",
    "filter_filters": "Filters",
    "filter_iambuying": "I'm buying bitcoin",
    "filter_iamselling": "I'm selling bitcoin",
    "filter_method": "Payment method",
    "filter_search": "Search",
    "filter_selling": "Selling",
    "item_minmax": "Min/Max",
    "item_nooffers": "No offers. Try to change \"Near me\" to Global offers!",
    "item_rating": "{rating} trades",
    "item_rating_no": "No rating",
    "login": "Login",
    "mycont": "My contracts",
    "offer_accept": "Accept offer",
    "offer_account_finish": "Looks like you didn't finish setting up account on HodlHodl, would you like to finish setup now?",
    "offer_choosemethod": "Choose payment method",
    "offer_confirmations": "confirmations",
    "offer_minmax": "min/max",
    "offer_minutes": "min",
    "offer_promt_fiat": "How much {currency} do you want to buy?",
    "offer_promt_fiat_e": "For example 100",
    "offer_window": "window",
    "p2p": "A p2p exchange"
  },
  "lnd": {
    "errorInvoiceExpired": "Invoice expired",
    "exchange": "Exchange",
    "expired": "Expired",
    "expiredLow": "expired",
    "expiresIn": "Expires: {time}",
    "payButton": "Pay",
    "placeholder": "Invoice",
    "potentialFee": "Potential fee: {fee}",
    "refill": "Refill",
    "refill_card": "Refill with bank card",
    "refill_create": "In order to proceed, please create a Bitcoin wallet to refill with.",
    "refill_external": "Refill with External Wallet",
    "refill_lnd_balance": "Refill Lightning wallet balance",
    "sameWalletAsInvoiceError": "You can not pay an invoice with the same wallet used to create it.",
    "title": "manage funds"
  },
  "lndViewInvoice": {
    "additional_info": "Additional Information",
    "for": "For:",
    "lightning_invoice": "Lightning Invoice",
    "has_been_paid": "This invoice has been paid for",
    "open_direct_channel": "Open direct channel with this node:",
    "please_pay": "Please pay",
    "preimage": "Preimage",
    "sats": "sats",
    "wasnt_paid_and_expired": "This invoice was not paid for and has expired."
  },
  "plausibledeniability": {
    "create_fake_storage": "Create Encrypted storage",
    "create_password": "Create a password",
    "create_password_explanation": "Password for fake storage should not match the password for your main storage",
    "help": "Under certain circumstances, you might be forced to disclose a password. To keep your coins safe, BlueWallet can create another encrypted storage, with a different password. Under pressure, you can disclose this password to a 3rd party. If entered in BlueWallet, it will unlock a new 'fake' storage. This will seem legit to a 3rd party, but it will secretly keep your main storage with coins safe.",
    "help2": "The new storage will be fully functional, and you can store some minimum amounts there so it looks more believable.",
    "password_should_not_match": "Password is currently in use. Please, try a different password.",
    "passwords_do_not_match": "Passwords do not match, please try again.",
    "retype_password": "Retype password",
    "success": "Success",
    "title": "Plausible Deniability"
  },
  "pleasebackup": {
    "ask": "Have you saved your wallet's backup phrase? This backup phrase is required to access your funds in case you lose this device. Without the backup phrase, your funds will be permanently lost.",
    "ask_no": "No, I have not",
    "ask_yes": "Yes, I have",
    "ok": "OK, I wrote this down!",
    "ok_lnd": "OK, I have saved it.",
    "text": "Please take a moment to write down this mnemonic phrase on a piece of paper. It's your backup you can use to restore the wallet on other device.",
    "text_lnd": "Please take a moment to save this LNDHub authentication. It's your backup you can use to restore the wallet on other device.",
    "title": "Your wallet is created..."
  },
  "receive": {
    "details_create": "Create",
    "details_label": "Description",
    "details_setAmount": "Receive with amount",
    "details_share": "share",
    "header": "Receive"
  },
  "send": {
    "broadcastButton": "BROADCAST",
    "broadcastError": "error",
    "broadcastNone": "Input transaction hash",
    "broadcastPending": "pending",
    "broadcastSuccess": "success",
    "confirm_header": "Confirm",
    "confirm_sendNow": "Send now",
    "create_amount": "Amount",
    "create_broadcast": "Broadcast",
    "create_copy": "Copy and broadcast later",
    "create_details": "Details",
    "create_fee": "Fee",
    "create_memo": "Memo",
    "create_satoshi_per_byte": "Satoshi per byte",
    "create_this_is_hex": "This is your transaction's hex, signed and ready to be broadcasted to the network.",
    "create_to": "To",
    "create_tx_size": "TX size",
    "create_verify": "Verify on coinb.in",
    "details_add_rec_add": "Add Recipient",
    "details_add_rec_rem": "Remove Recipient",
    "details_address": "address",
    "details_address_field_is_not_valid": "Address field is not valid",
    "details_adv_fee_bump": "Allow Fee Bump",
    "details_adv_full": "Use Full Balance",
    "details_adv_full_remove": "Your other recipients will be removed from this transaction.",
    "details_adv_full_sure": "Are you sure you want to use your wallet's full balance for this transaction?",
    "details_adv_import": "Import Transaction",
    "details_amount_field_is_not_valid": "Amount field is not valid",
    "details_create": "Create Invoice",
    "details_error_decode": "Error: Unable to decode Bitcoin address",
    "details_fee_field_is_not_valid": "Fee field is not valid",
    "details_next": "Next",
    "details_no_maximum": "The selected wallet does not support automatic maximum balance calculation. Are you sure to want to select this wallet?",
    "details_no_multiple": "The selected wallet does not support sending Bitcoin to multiple recipients. Are you sure to want to select this wallet?",
    "details_no_signed_tx": "The selected file does not contain a transaction that can be imported.",
    "details_note_placeholder": "note to self",
    "details_scan": "Scan",
    "details_total_exceeds_balance": "The sending amount exceeds the available balance.",
    "details_wallet_before_tx": "Before creating a transaction, you must first add a Bitcoin wallet.",
    "details_wallet_selection": "Wallet Selection",
    "dynamic_init": "Initializing",
    "dynamic_next": "Next",
    "dynamic_prev": "Previous",
    "dynamic_start": "Start",
    "dynamic_stop": "Stop",
    "fee_10m": "10m",
    "fee_1d": "1d",
    "fee_3h": "3h",
    "fee_custom": "Custom",
    "fee_fast": "Fast",
    "fee_medium": "Medium",
    "fee_replace_min": "The total fee rate (satoshi per byte) you want to pay should be higher than {min} sat/byte",
    "fee_satbyte": "in sat/byte",
    "fee_slow": "Slow",
    "header": "Send",
    "input_clear": "Clear",
    "input_done": "Done",
    "input_paste": "Paste",
    "input_total": "Total:",
    "permission_camera_message": "We need your permission to use your camera",
    "permission_camera_title": "Permission to use camera",
    "open_settings": "Open Settings",
    "permission_storage_later": "Ask Me Later",
    "permission_storage_message": "BlueWallet needs your permission to access your storage to save this file.",
    "permission_storage_denied_message": "BlueWallet is unable save this file. Please, open your device settings and enable Storage Permission.",
    "permission_storage_title": "Storage Access Permission",
    "psbt_clipboard": "Copy to Clipboard",
    "psbt_this_is_psbt": "This is a partially signed bitcoin transaction (PSBT). Please finish signing it with your hardware wallet.",
    "psbt_tx_export": "Export to file",
    "no_tx_signing_in_progress": "There is no transaction signing in progress",
    "psbt_tx_open": "Open Signed Transaction",
    "psbt_tx_scan": "Scan Signed Transaction",
    "qr_error_no_qrcode": "The selected image does not contain a QR Code.",
    "qr_error_no_wallet": "The selected file does not contain a wallet that can be imported.",
    "success_done": "Done",
    "txSaved": "The transaction file ({filePath}) has been saved in your Downloads folder .",
    "problem_with_psbt": "Problem with PSBT"
  },
  "settings": {
    "about": "About",
    "about_awesome": "Built with the awesome",
    "about_backup": "Always backup your keys!",
    "about_free": "BlueWallet is a free and open source project. Crafted by Bitcoin users.",
    "about_release_notes": "Release notes",
    "about_review": "Leave us a review",
    "about_selftest": "Run self test",
    "about_sm_github": "GitHub",
    "about_sm_telegram": "Telegram chat",
    "about_sm_twitter": "Follow us on Twitter",
    "advanced_options": "Advanced Options",
    "currency": "Currency",
    "currency_source": "Prices are obtained from",
    "default_desc": "When disabled, BlueWallet will immediately open the selected wallet at launch.",
    "default_info": "Default info",
    "default_title": "On Launch",
    "default_wallets": "View All Wallets",
    "electrum_connected": "Connected",
    "electrum_connected_not": "Not Connected",
    "electrum_error_connect": "Can't connect to provided Electrum server",
    "electrum_host": "Host, for example {example}",
    "electrum_port": "TCP port, usually {example}",
    "electrum_port_ssl": "SSL port, usually {example}",
    "electrum_saved": "Your changes have been saved successfully. Restart may be required for changes to take effect.",
    "electrum_settings": "Electrum Settings",
    "electrum_settings_explain": "Set to blank to use default",
    "electrum_status": "Status",
    "encrypt_decrypt": "Decrypt Storage",
    "encrypt_decrypt_q": "Are you sure you want to decrypt your storage? This will allow your wallets to be accessed without a password.",
    "encrypt_del_uninstall": "Delete if BlueWallet is uninstalled",
    "encrypt_enc_and_pass": "Encrypted and Password Protected",
    "encrypt_title": "Security",
    "encrypt_tstorage": "Storage",
    "encrypt_use": "Use {type}",
    "encrypt_use_expl": "{type} will be used to confirm your identity prior to making a transaction, unlocking, exporting or deleting a wallet. {type} will not be used to unlock an encrypted storage.",
    "general": "General",
    "general_adv_mode": "Advanced Mode",
    "general_adv_mode_e": "When enabled, you will see advanced options such as different wallet types, the ability to specify the LNDHub instance you wish to connect to and custom entropy during wallet creation.",
    "general_continuity": "Continuity",
    "general_continuity_e": "When enabled, you will be able to view selected wallets, and transactions, using your other Apple iCloud connected devices.",
    "groundcontrol_explanation": "GroundControl is a free opensource push notifications server for Bitcoin wallets. You can install your own GroundControl server and put its URL here to not rely on BlueWallet's infrastructure. Leave blank to use default",
    "header": "Settings",
    "language": "Language",
    "language_restart": "When selecting a new language, restarting BlueWallet may be required for the change to take effect.",
    "lightning_error_lndhub_uri": "Not a valid LNDHub URI",
    "lightning_saved": "Your changes have been saved successfully",
    "lightning_settings": "Lightning Settings",
    "lightning_settings_explain": "To connect to your own LND node please install LNDHub and put its URL here in settings. Leave blank to use BlueWallet's LNDHub (lndhub.io). Wallets created after saving changes will connect to the specified LNDHub.",
    "network": "Network",
    "network_broadcast": "Broadcast Transaction",
    "network_electrum": "Electrum Server",
    "not_a_valid_uri": "Not a valid URI",
    "notifications": "Notifications",
    "password": "Password",
    "password_explain": "Create the password you will use to decrypt the storage",
    "passwords_do_not_match": "Passwords do not match",
    "plausible_deniability": "Plausible Deniability",
    "privacy": "Privacy",
    "privacy_read_clipboard": "Read Clipboard",
    "privacy_read_clipboard_alert": "BlueWallet will display shortcuts for handling an invoice or address found in your clipboard.",
    "privacy_system_settings": "System Settings",
    "privacy_quickactions": "Wallet Shortcuts",
    "privacy_quickactions_explanation": "Touch and hold the BlueWallet app icon on your Home Screen to quickly view your wallet's balance.",
    "privacy_clipboard_explanation": "Provide shortcuts if an address, or invoice, is found in your clipboard.",
    "push_notifications": "Push Notifications",
    "retype_password": "Re-type password",
    "save": "Save",
    "saved": "Saved"
  },
  "notifications": {
    "would_you_like_to_receive_notifications": "Would you like to receive notifications when you get incoming payments?",
    "no_and_dont_ask": "No, and don't ask me again",
    "ask_me_later": "Ask me later"
  },
  "transactions": {
    "cancel_explain": "We will replace this transaction with the one that pays you and has higher fees. This effectively cancels transaction. This is called RBF - Replace By Fee.",
    "cancel_no": "This transaction is not replaceable",
    "cancel_title": "Cancel this transaction (RBF)",
    "cpfp_create": "Create",
    "cpfp_exp": "We will create another transaction that spends your unconfirmed transaction. The total fee will be higher than the original transaction fee, so it should be mined faster. This is called CPFP - Child Pays For Parent.",
    "cpfp_no_bump": "This transaction is not bumpable",
    "cpfp_title": "Bump Fee (CPFP)",
    "details_balance_hide": "Hide Balance",
    "details_balance_show": "Show Balance",
    "details_block": "Block Height",
    "details_copy": "Copy",
    "details_from": "Input",
    "details_inputs": "Inputs",
    "details_outputs": "Outputs",
    "details_received": "Received",
    "transaction_note_saved":"Transaction note has been successfully saved.",
    "details_show_in_block_explorer": "View in Block Explorer",
    "details_title": "Transaction",
    "details_to": "Output",
    "details_transaction_details": "Transaction Details",
    "enable_hw": "This wallet is not being used in conjunction with a hardware wallet. Would you like to enable hardware wallet use?",
    "list_conf": "Conf: {number}",
    "pending": "Pending",
    "list_title": "Transactions",
    "rbf_explain": "We will replace this transaction with the one with a higher fee, so it should be mined faster. This is called RBF - Replace By Fee.",
    "rbf_title": "Bump Fee (RBF)",
    "status_bump": "Bump Fee",
    "status_cancel": "Cancel Transaction",
    "transactions_count": "Transactions Count"
  },
  "wallets": {
    "add_bitcoin": "Bitcoin",
    "add_bitcoin_explain": "Simple and powerful Bitcoin wallet",
    "add_create": "Create",
    "add_entropy_generated": "{gen} bytes of generated entropy",
    "add_entropy_provide": "Provide entropy via dice rolls",
    "add_entropy_remain": "{gen} bytes of generated entropy. Remaining {rem} bytes will be obtained from the System random number generator.",
    "add_import_wallet": "Import wallet",
    "add_lightning": "Lightning",
    "add_lightning_explain": "For spending with instant transactions",
    "add_lndhub": "Connect to your LNDHub",
    "add_lndhub_error": "The provided node address is not valid LNDHub node.",
    "add_lndhub_placeholder": "Your Node Address",
    "add_or": "or",
    "add_title": "Add Wallet",
    "add_wallet_name": "Name",
    "add_wallet_type": "Type",
    "clipboard_bitcoin": "You have a Bitcoin address on your clipboard. Would you like to use it for a transaction?",
    "clipboard_lightning": "You have a Lightning invoice on your clipboard. Would you like to use it for a transaction?",
    "details_address": "Address",
    "details_advanced": "Advanced",
    "details_are_you_sure": "Are you sure?",
    "details_connected_to": "Connected to",
    "details_del_wb": "Wallet Balance",
    "details_del_wb_err": "The provided balance amount does not match this wallet's balance. Please, try again",
    "details_del_wb_q": "This wallet has a balance. Before proceeding, please be aware that you will not be able to recover the funds without this wallet's seed phrase. In order to avoid accidental removal this wallet, please enter your wallet's balance of {balance} satoshis.",
    "details_delete": "Delete",
<<<<<<< HEAD
    "details_delete_wallet": "Delete Wallet",
    "details_display": "Display in Wallets List",
    "details_export_backup": "Export / Backup",
=======
    "details_delete_wallet": "Delete wallet",
    "details_display": "display in wallets list",
    "details_export_backup": "Export/backup",
>>>>>>> 7cb9315c
    "details_marketplace": "Marketplace",
    "details_master_fingerprint": "Master Fingerprint",
    "details_no_cancel": "No, cancel",
    "details_save": "Save",
    "details_show_xpub": "Show Wallet XPUB",
    "details_title": "Wallet",
    "details_type": "Type",
    "details_use_with_hardware_wallet": "Use with Hardware Wallet",
    "details_wallet_updated": "Wallet updated",
    "details_yes_delete": "Yes, delete",
    "enter_bip38_password": "Enter password to decrypt",
    "export_title": "Wallet Export",
    "import_do_import": "Import",
    "import_error": "Failed to import. Please, make sure that the provided data is valid.",
    "import_explanation": "Write here your mnemonic, private key, WIF, or anything you've got. BlueWallet will do its best to guess the correct format and import your wallet",
    "import_file": "Import File",
    "import_imported": "Imported",
    "import_scan_qr": "Scan or import a file",
    "import_success": "Your wallet has been successfully imported.",
    "import_title": "Import",
    "list_create_a_button": "Add now",
    "list_create_a_wallet": "Add a wallet",
    "list_create_a_wallet_text": "It's free and you can create \nas many as you like",
    "list_empty_txs1": "Your transactions will appear here",
    "list_empty_txs1_lightning": "Lightning wallet should be used for your daily transactions. Fees are unfairly cheap and the speed is blazing fast.",
    "list_empty_txs2": "Start with your wallet",
    "list_empty_txs2_lightning": "\nTo start using it tap on “manage funds” and topup your balance.",
    "list_header": "A wallet represents a pair of keys, one private and one you can share to receive coins.",
    "list_import_error": "An error was encountered when attempting to import this wallet.",
    "list_import_problem": "There was a problem importing this wallet",
    "list_latest_transaction": "Latest Transaction",
    "list_long_choose": "Choose Photo",
    "list_long_clipboard": "Copy from Clipboard",
    "list_long_scan": "Scan QR Code",
    "list_tap_here_to_buy": "Buy Bitcoin",
    "list_title": "Wallets",
    "list_tryagain": "Try again",
    "looks_like_bip38": "This looks like a password-protected private key (BIP38)",
    "reorder_title": "Reorder Wallets",
    "select_no_bitcoin": "There are currently no Bitcoin wallets available.",
    "select_no_bitcoin_exp": "A Bitcoin wallet is required to refill Lightning wallets. Please, create or import one.",
    "select_wallet": "Select Wallet",
    "take_photo": "Take Photo",
    "xpub_copiedToClipboard": "Copied to clipboard.",
    "pull_to_refresh": "Pull to Refresh",
    "warning_do_not_disclose": "Warning! Do not disclose",
    "xpub_title": "Wallet XPUB"
  },
  "multisig": {
    "multisig_vault": "Vault",
    "multisig_vault_explain": "Best security for large amounts",
    "provide_signature": "Provide signature",
    "vault_key": "Vault key {number}",
    "required_keys_out_of_total": "Required keys out of the total",
    "fee": "Fee: {number}",
    "fee_btc": "{number} BTC",
    "confirm": "Confirm",
    "header": "Send",
    "share": "Share",
    "how_many_signatures_can_bluewallet_make": "How Many Signatures Can BlueWallet Make",
    "scan_or_import_file": "Scan or import file",
    "export_coordination_setup": "Export Coordination Setup",
    "cosign_this_transaction": "Co-sign this transaction?",
    "lets_start": "Let's start",
    "create": "Create",
    "provide_key": "Provide key",
    "native_segwit_title": "Best practice",
    "wrapped_segwit_title": "Best compatibility",
    "legacy_title": "Legacy",
    "co_sign_transaction": "Sign a transaction",
    "what_is_vault": "A Vault is a",
    "what_is_vault_numberOfWallets": " {m}-of-{n} multisig ",
    "what_is_vault_wallet": "wallet.",
    "vault_advanced_customize": "Vault Settings",
    "needs": "It needs",
    "what_is_vault_description_number_of_vault_keys": " {m} vault keys ",
    "what_is_vault_description_to_spend": "to spend and a third one you \ncan use as backup.",
    "quorum": "{m} of {n} quorum",
    "quorum_header": "Quorum",
    "of": "of",
    "wallet_type": "Wallet Type",
    "view_key": "View",
    "invalid_mnemonics": "This mnemonic phrase doesn’t seem to be valid",
    "invalid_cosigner": "Not a valid cosigner data",
    "invalid_cosigner_format": "Incorrect cosigner: this is not a cosigner for {format} format",
    "create_new_key": "Create New",
    "scan_or_open_file": "Scan or open file",
    "i_have_mnemonics": "I have a seed for this key...",
    "please_write_down_mnemonics": "Please write down this mnemonic phrase on paper. Don't worry, you can write it down later.",
    "i_wrote_it_down": "Ok, I wrote it down",
    "type_your_mnemonics": "Insert a seed to import your existing vault key",
    "this_is_cosigners_xpub": "This is the cosigner's XPUB, ready to be imported into another wallet. It is safe to share it.",
    "wallet_key_created": "Your vault key was created. Take a moment to safely backup your mnemonic seed",
    "are_you_sure_seed_will_be_lost": "Are you sure? Your mnemonic seed will be lost if you dont have a backup",
    "forget_this_seed": "Forget this seed and use XPUB instead",
    "invalid_fingerprint": "Fingerprint for this seed doesnt match this cosigners fingerprint",
    "view_edit_cosigners": "View/edit cosigners",
    "this_cosigner_is_already_imported": "This cosigner is already imported",
    "export_signed_psbt": "Export Signed PSBT",
    "input_fp": "Enter fingerprint",
    "input_fp_explain": "Skip to use the default one (00000000)",
    "input_path": "Input derivation path",
    "input_path_explain": "Skip to use the default one ({default})",
    "view_edit_cosigners_title": "Edit Cosigners"
  },
  "is_it_my_address": {
    "title": "Is it my address?",
    "owns": "{label} owns {address}",
    "enter_address": "Enter Address:",
    "check_address": "Check Address"
  },
  "cc": {
    "change": "Change",
    "coins_selected": "Coins Selected ({number})",
    "empty": "This wallet doesn't have any coins at the moment",
    "freeze": "Freeze",
    "freezeLabel": "Freeze",
    "header": "Coin Control",
    "use_coin": "Use Coin",
    "tip": "Allows you to see, label, freeze or select coins for improved wallet management."
  }
}<|MERGE_RESOLUTION|>--- conflicted
+++ resolved
@@ -356,15 +356,9 @@
     "details_del_wb_err": "The provided balance amount does not match this wallet's balance. Please, try again",
     "details_del_wb_q": "This wallet has a balance. Before proceeding, please be aware that you will not be able to recover the funds without this wallet's seed phrase. In order to avoid accidental removal this wallet, please enter your wallet's balance of {balance} satoshis.",
     "details_delete": "Delete",
-<<<<<<< HEAD
     "details_delete_wallet": "Delete Wallet",
     "details_display": "Display in Wallets List",
     "details_export_backup": "Export / Backup",
-=======
-    "details_delete_wallet": "Delete wallet",
-    "details_display": "display in wallets list",
-    "details_export_backup": "Export/backup",
->>>>>>> 7cb9315c
     "details_marketplace": "Marketplace",
     "details_master_fingerprint": "Master Fingerprint",
     "details_no_cancel": "No, cancel",
