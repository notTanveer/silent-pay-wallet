--- conflicted
+++ resolved
@@ -23,8 +23,6 @@
 import loc, { formatBalance, transactionTimeToReadable } from '../loc';
 import { BlurredBalanceView } from './BlurredBalanceView';
 import { useTheme } from './themes';
-import { useStorage } from '../hooks/context/useStorage';
-import { WalletTransactionsStatus } from './Context/StorageProvider';
 import { Transaction, TWallet } from '../class/wallets/types';
 
 interface NewWalletPanelProps {
@@ -167,15 +165,15 @@
     item.getBalance() !== 0 && item.getLatestTransactionTime() === 0
       ? loc.wallets.pull_to_refresh
       : item.getTransactions().find((tx: Transaction) => tx.confirmations === 0)
-      ? loc.transactions.pending
-      : transactionTimeToReadable(item.getLatestTransactionTime());
+        ? loc.transactions.pending
+        : transactionTimeToReadable(item.getLatestTransactionTime());
 
   const balance = !item.hideBalance && formatBalance(Number(item.getBalance()), item.getPreferredBalanceUnit(), true);
 
   return (
     <Animated.View
       style={[
-        isLargeScreen || !horizontal ? [iStyles.rootLargeDevice, customStyle] : customStyle ?? { ...iStyles.root, width: itemWidth },
+        isLargeScreen || !horizontal ? [iStyles.rootLargeDevice, customStyle] : (customStyle ?? { ...iStyles.root, width: itemWidth }),
         { opacity, transform: [{ scale: scaleValue }] },
       ]}
     >
@@ -294,11 +292,8 @@
   handleLongPress?: () => void;
   data: TWallet[];
   scrollEnabled?: boolean;
-<<<<<<< HEAD
   renderHighlightedText?: (text: string, query: string) => JSX.Element;
   searchQuery?: string;
-=======
->>>>>>> 733991f2
 }
 
 type FlatListRefType = FlatList<any> & {
@@ -327,7 +322,6 @@
 const ListHeaderComponent: React.FC = () => <View style={cStyles.separatorStyle} />;
 
 const WalletsCarousel = forwardRef<FlatListRefType, WalletsCarouselProps>((props, ref) => {
-<<<<<<< HEAD
   const {
     horizontal,
     data,
@@ -339,9 +333,6 @@
     searchQuery,
     renderHighlightedText,
   } = props;
-=======
-  const { horizontal, data, handleLongPress, onPress, selectedWallet, scrollEnabled, onNewWalletPress } = props;
->>>>>>> 733991f2
   const renderItem = useCallback(
     ({ item, index }: ListRenderItemInfo<TWallet>) =>
       item ? (
@@ -360,31 +351,27 @@
 
   const flatListRef = useRef<FlatList<any>>(null);
 
-  useImperativeHandle(
-    ref,
-    (): any => {
-      return {
-        scrollToEnd: (params: { animated?: boolean | null | undefined } | undefined) => flatListRef.current?.scrollToEnd(params),
-        scrollToIndex: (params: {
-          animated?: boolean | null | undefined;
-          index: number;
-          viewOffset?: number | undefined;
-          viewPosition?: number | undefined;
-        }) => flatListRef.current?.scrollToIndex(params),
-        scrollToItem: (params: {
-          animated?: boolean | null | undefined;
-          item: any;
-          viewOffset?: number | undefined;
-          viewPosition?: number | undefined;
-        }) => flatListRef.current?.scrollToItem(params),
-        scrollToOffset: (params: { animated?: boolean | null | undefined; offset: number }) => flatListRef.current?.scrollToOffset(params),
-        recordInteraction: () => flatListRef.current?.recordInteraction(),
-        flashScrollIndicators: () => flatListRef.current?.flashScrollIndicators(),
-        getNativeScrollRef: () => flatListRef.current?.getNativeScrollRef(),
-      };
-    },
-    [],
-  );
+  useImperativeHandle(ref, (): any => {
+    return {
+      scrollToEnd: (params: { animated?: boolean | null | undefined } | undefined) => flatListRef.current?.scrollToEnd(params),
+      scrollToIndex: (params: {
+        animated?: boolean | null | undefined;
+        index: number;
+        viewOffset?: number | undefined;
+        viewPosition?: number | undefined;
+      }) => flatListRef.current?.scrollToIndex(params),
+      scrollToItem: (params: {
+        animated?: boolean | null | undefined;
+        item: any;
+        viewOffset?: number | undefined;
+        viewPosition?: number | undefined;
+      }) => flatListRef.current?.scrollToItem(params),
+      scrollToOffset: (params: { animated?: boolean | null | undefined; offset: number }) => flatListRef.current?.scrollToOffset(params),
+      recordInteraction: () => flatListRef.current?.recordInteraction(),
+      flashScrollIndicators: () => flatListRef.current?.flashScrollIndicators(),
+      getNativeScrollRef: () => flatListRef.current?.getNativeScrollRef(),
+    };
+  }, []);
 
   const onScrollToIndexFailed = (error: { averageItemLength: number; index: number }): void => {
     console.debug('onScrollToIndexFailed');
