--- conflicted
+++ resolved
@@ -28,25 +28,7 @@
       - name: Checkout Project
         uses: actions/checkout@v4
         with:
-<<<<<<< HEAD
-          fetch-depth: 0 # Ensures the full Git history is available
-      
-      - name: Clear All Caches
-        if: github.ref == 'refs/heads/master'
-        run: |
-          echo "Clearing Xcode DerivedData..."
-          rm -rf ~/Library/Developer/Xcode/DerivedData
-          echo "Clearing CocoaPods Cache..."
-          rm -rf ~/Library/Caches/CocoaPods
-          echo "Clearing npm Cache..."
-          npm cache clean --force
-          echo "Clearing Ruby Gems Cache..."
-          rm -rf ~/.gem
-          echo "Clearing Bundler Cache..."
-          rm -rf ~/.bundle/cache
-=======
           fetch-depth: 0 # Ensures the full Git history is 
->>>>>>> a466ebca
 
       - name: Ensure Correct Branch
         if: github.ref != 'refs/heads/master'
