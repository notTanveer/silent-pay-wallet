{
  "name": "bluewallet",
  "version": "6.6.9",
  "license": "MIT",
  "repository": {
    "type": "git",
    "url": "https://github.com/BlueWallet/BlueWallet.git"
  },
  "devDependencies": {
    "@babel/core": "^7.20.0",
    "@babel/runtime": "^7.20.0",
    "@jest/reporters": "^27.5.1",
<<<<<<< HEAD
    "@react-native/babel-preset": "^0.74.85",
    "@react-native/eslint-config": "^0.74.85",
    "@react-native/js-polyfills": "^0.74.85",
    "@react-native/metro-babel-transformer": "^0.74.85",
    "@react-native/typescript-config": "^0.74.85",
=======
    "@react-native/eslint-config": "0.74.75",
    "@tsconfig/react-native": "^3.0.2",
>>>>>>> f81a19eb
    "@types/bip38": "^3.1.2",
    "@types/bs58check": "^2.1.0",
    "@types/create-hash": "^1.2.2",
    "@types/crypto-js": "^4.2.2",
    "@types/jest": "^29.5.2",
    "@types/react": "^18.2.16",
    "@types/react-native": "^0.73.0",
    "@types/react-test-renderer": "^18.0.0",
    "@types/wif": "^2.0.5",
    "@typescript-eslint/eslint-plugin": "^7.15.0",
    "@typescript-eslint/parser": "^7.15.0",
    "babel-jest": "^29.6.3",
    "eslint": "^8.57.0",
    "eslint-config-prettier": "^9.1.0",
    "eslint-config-standard": "^17.1.0",
    "eslint-config-standard-jsx": "^11.0.0",
    "eslint-config-standard-react": "^13.0.0",
    "eslint-plugin-import": "^2.29.1",
    "eslint-plugin-n": "^16.6.2",
    "eslint-plugin-prettier": "^5.1.3",
    "eslint-plugin-promise": "^6.1.1",
    "eslint-plugin-react": "^7.34.1",
    "eslint-plugin-react-native": "^4.1.0",
    "jest": "^29.6.3",
    "jest-environment-node": "^29.7.0",
    "node-fetch": "^2.6.7",
    "prettier": "^3.2.5",
    "react-test-renderer": "18.2.0",
    "ts-jest": "^29.1.1",
    "typescript": "^5.1.6"
  },
  "engines": {
<<<<<<< HEAD
    "node": ">=18",
    "npm": ">=6.9.0"
=======
    "node": ">=20"
>>>>>>> f81a19eb
  },
  "scripts": {
    "clean": "cd android/; ./gradlew clean; cd ..; rm -r -f /tmp/metro-cache/; rm -r -f node_modules/; yarn cache clean; yarn install; yarn start --reset-cache",
    "clean:ios": "rm -fr node_modules && rm -fr ios/Pods && yarn && cd ios && pod update && cd ..; yarn start --reset-cache",
    "releasenotes2json": "./scripts/release-notes.sh > release-notes.txt; node -e 'console.log(JSON.stringify(require(\"fs\").readFileSync(\"release-notes.txt\", \"utf8\")));' > release-notes.json",
    "branch2json": "./scripts/current-branch.sh > current-branch.json",
    "start": "react-native start",
    "android": "react-native run-android",
    "android:clean": "cd android; ./gradlew clean; cd .. ;yarn android",
    "ios": "react-native run-ios",
    "postinstall": "rn-nodeify --install buffer,events,process,stream,inherits,path,assert,crypto --hack; yarn releasenotes2json; yarn branch2json; yarn patches",
    "patches": "patch -p1 < scripts/react-native-camera-kit.patch;",
    "test": "yarn tslint && yarn lint && yarn unit && yarn jest",
    "jest": "jest tests/integration/*",
    "e2e:debug-build": "detox build -c android.debug",
    "e2e:debug-test": "detox test -c android.debug -d 200000 -l info",
    "e2e:debug": "(test -f android/app/build/outputs/apk/debug/app-debug.apk && test -f android/app/build/outputs/apk/androidTest/debug/app-debug-androidTest.apk) || yarn e2e:debug-build; yarn e2e:debug-test",
    "e2e:release-build": "detox build -c android.release",
    "e2e:release-test": "detox test -c android.release",
    "tslint": "tsc",
    "lint": " yarn tslint && node scripts/find-unused-loc.js && eslint --ext .js,.ts,.tsx '*.@(js|ts|tsx)' screen 'blue_modules/*.@(js|ts|tsx)' class models loc tests components navigation typings",
    "lint:fix": "yarn lint --fix",
    "lint:quickfix": "git status --porcelain | grep -v '\\.json' | grep -E '\\.js|\\.ts' --color=never |  awk '{print $2}' | xargs eslint --fix; exit 0",
    "unit": "jest -b -w tests/unit/*"
  },
  "dependencies": {
    "@babel/preset-env": "^7.20.0",
    "@bugsnag/react-native": "7.25.0",
    "@bugsnag/source-maps": "2.3.3",
    "@keystonehq/bc-ur-registry": "0.6.4",
    "@lodev09/react-native-true-sheet": "github:BlueWallet/react-native-true-sheet#730a84b0261ef2dd2e7e9adadba7f260c7f76726",
    "@ngraveio/bc-ur": "1.1.12",
    "@noble/secp256k1": "1.6.3",
    "@react-native-async-storage/async-storage": "1.24.0",
    "@react-native-clipboard/clipboard": "1.14.1",
    "@react-native-community/push-notification-ios": "1.11.0",
    "@react-native-menu/menu": "1.1.2",
    "@react-native/gradle-plugin": "^0.74.85",
    "@react-native/metro-config": "0.74.84",
    "@react-navigation/drawer": "6.7.2",
    "@react-navigation/native": "6.1.18",
    "@react-navigation/native-stack": "6.11.0",
    "@remobile/react-native-qrcode-local-image": "github:BlueWallet/react-native-qrcode-local-image#31b0113110fbafcf5a5f3ca4183a563550f5c352",
    "@rneui/base": "4.0.0-rc.8",
    "@rneui/themed": "4.0.0-rc.8",
    "@spsina/bip47": "github:BlueWallet/bip47#f4b8047c7efbe382c268b3074a4956698087f984",
    "aezeed": "0.0.5",
    "assert": "2.1.0",
    "base-x": "4.0.0",
    "bc-bech32": "file:blue_modules/bc-bech32",
    "bech32": "2.0.0",
    "bignumber.js": "9.1.1",
    "bip21": "2.0.3",
    "bip32": "3.0.1",
    "bip38": "github:BlueWallet/bip38#7ec4b1932b98eaaff16c5a26765a26466958e6b4",
    "bip39": "3.1.0",
    "bitcoinjs-lib": "6.1.6",
    "bitcoinjs-message": "2.2.0",
    "bolt11": "1.4.1",
    "buffer": "6.0.3",
    "coinselect": "3.1.13",
    "crypto-js": "4.2.0",
    "dayjs": "1.11.12",
    "detox": "20.25.1",
    "ecpair": "2.0.1",
    "ecurve": "1.0.6",
    "electrum-client": "github:BlueWallet/rn-electrum-client#1bfe3cc4249d5440b816baac942b0cfa921eebf9",
    "electrum-mnemonic": "2.0.0",
    "events": "3.3.0",
    "frisbee": "3.1.4",
    "junderw-crc32c": "1.2.0",
    "lottie-react-native": "6.7.2",
    "path-browserify": "1.0.1",
    "payjoin-client": "1.0.1",
    "process": "0.11.10",
    "prop-types": "15.8.1",
    "react": "18.2.0",
<<<<<<< HEAD
    "react-localization": "github:BlueWallet/react-localization#ae7969a",
    "react-native": "0.74.3",
=======
    "react-localization": "github:BlueWallet/react-localization#ae7969a8998128aebf1169f931fb22587dc5f874",
    "react-native": "0.72.14",
>>>>>>> f81a19eb
    "react-native-biometrics": "3.0.1",
    "react-native-blue-crypto": "github:BlueWallet/react-native-blue-crypto#3cb5442425bd835e185284fbc62e84b7155bc441",
    "react-native-camera-kit": "13.0.0",
    "react-native-crypto": "2.2.0",
    "react-native-default-preference": "1.4.4",
    "react-native-device-info": "11.1.0",
    "react-native-document-picker": "github:BlueWallet/react-native-document-picker#ba9299e01be6d0ddaa5f1b491406481a5ad0f315",
    "react-native-draggable-flatlist": "github:BlueWallet/react-native-draggable-flatlist#3061e3055cbe0a9c7665b9c4b90912c30f668a3d",
    "react-native-fs": "2.20.0",
    "react-native-gesture-handler": "2.18.1",
    "react-native-handoff": "github:BlueWallet/react-native-handoff#31d005f93d31099d0e564590a3bbd052b8a02b39",
    "react-native-haptic-feedback": "2.3.0",
    "react-native-idle-timer": "github:BlueWallet/react-native-idle-timer#7300b637c465c86e8db874c442e687950111da40",
    "react-native-image-picker": "7.1.2",
    "react-native-ios-context-menu": "github:BlueWallet/react-native-ios-context-menu#e5c1217cd220bfab6e6d9a7c65838545082e3f8e",
    "react-native-keychain": "8.2.0",
    "react-native-linear-gradient": "2.8.3",
    "react-native-localize": "3.2.1",
    "react-native-obscure": "github:BlueWallet/react-native-obscure#f4b83b4a261e39b1f5ed4a45ac5bcabc8a59eadb",
    "react-native-permissions": "4.1.5",
    "react-native-privacy-snapshot": "github:BlueWallet/react-native-privacy-snapshot#529e4627d93f67752a27e82a040ff7b64dca0783",
    "react-native-prompt-android": "github:BlueWallet/react-native-prompt-android#ed168d66fed556bc2ed07cf498770f058b78a376",
    "react-native-push-notification": "8.1.1",
    "react-native-qrcode-svg": "6.3.1",
    "react-native-quick-actions": "0.3.13",
    "react-native-randombytes": "3.6.1",
    "react-native-rate": "1.2.12",
    "react-native-reanimated": "3.14.0",
    "react-native-safe-area-context": "4.10.8",
    "react-native-screens": "3.33.0",
    "react-native-secure-key-store": "github:BlueWallet/react-native-secure-key-store#2076b4849e88aa0a78e08bfbb4ce3923e0925cbc",
    "react-native-share": "10.2.1",
    "react-native-svg": "15.3.0",
    "react-native-tcp-socket": "6.2.0",
    "react-native-vector-icons": "10.1.0",
    "react-native-watch-connectivity": "1.1.0",
    "readable-stream": "3.6.2",
    "realm": "12.12.1",
    "rn-nodeify": "10.3.0",
    "scryptsy": "2.1.0",
    "silent-payments": "github:BlueWallet/SilentPayments#7ac4d17b85dc875a3ebb072883dd1d92ac286d98",
    "slip39": "github:BlueWallet/slip39-js#d316ee6a929ab645fe5462ef1c91720eb66889c8",
    "stream-browserify": "3.0.0",
    "url": "0.11.4",
    "wif": "2.0.6"
  },
  "react-native": {
    "crypto": "react-native-crypto",
    "net": "react-native-tcp-socket",
    "tls": "react-native-tcp-socket",
    "path": "path-browserify",
    "_stream_transform": "readable-stream/transform",
    "_stream_readable": "readable-stream/readable",
    "_stream_writable": "readable-stream/writable",
    "_stream_duplex": "readable-stream/duplex",
    "_stream_passthrough": "readable-stream/passthrough",
    "stream": "stream-browserify"
  },
  "browser": {
    "_stream_duplex": "readable-stream/duplex",
    "_stream_passthrough": "readable-stream/passthrough",
    "_stream_readable": "readable-stream/readable",
    "_stream_transform": "readable-stream/transform",
    "_stream_writable": "readable-stream/writable",
    "crypto": "react-native-crypto",
    "path": "path-browserify",
    "stream": "stream-browserify"
  },
  "packageManager": "yarn@3.6.4"
}<|MERGE_RESOLUTION|>--- conflicted
+++ resolved
@@ -10,16 +10,11 @@
     "@babel/core": "^7.20.0",
     "@babel/runtime": "^7.20.0",
     "@jest/reporters": "^27.5.1",
-<<<<<<< HEAD
     "@react-native/babel-preset": "^0.74.85",
     "@react-native/eslint-config": "^0.74.85",
     "@react-native/js-polyfills": "^0.74.85",
     "@react-native/metro-babel-transformer": "^0.74.85",
     "@react-native/typescript-config": "^0.74.85",
-=======
-    "@react-native/eslint-config": "0.74.75",
-    "@tsconfig/react-native": "^3.0.2",
->>>>>>> f81a19eb
     "@types/bip38": "^3.1.2",
     "@types/bs58check": "^2.1.0",
     "@types/create-hash": "^1.2.2",
@@ -52,12 +47,7 @@
     "typescript": "^5.1.6"
   },
   "engines": {
-<<<<<<< HEAD
-    "node": ">=18",
-    "npm": ">=6.9.0"
-=======
     "node": ">=20"
->>>>>>> f81a19eb
   },
   "scripts": {
     "clean": "cd android/; ./gradlew clean; cd ..; rm -r -f /tmp/metro-cache/; rm -r -f node_modules/; yarn cache clean; yarn install; yarn start --reset-cache",
@@ -135,13 +125,8 @@
     "process": "0.11.10",
     "prop-types": "15.8.1",
     "react": "18.2.0",
-<<<<<<< HEAD
-    "react-localization": "github:BlueWallet/react-localization#ae7969a",
-    "react-native": "0.74.3",
-=======
     "react-localization": "github:BlueWallet/react-localization#ae7969a8998128aebf1169f931fb22587dc5f874",
-    "react-native": "0.72.14",
->>>>>>> f81a19eb
+    "react-native": "0.74.4",
     "react-native-biometrics": "3.0.1",
     "react-native-blue-crypto": "github:BlueWallet/react-native-blue-crypto#3cb5442425bd835e185284fbc62e84b7155bc441",
     "react-native-camera-kit": "13.0.0",
