--- conflicted
+++ resolved
@@ -5,15 +5,9 @@
 import loc from '../loc';
 import presentAlert from './Alert';
 import ToolTipMenu from './TooltipMenu';
-<<<<<<< HEAD
-import { useTheme } from './themes';
-import { showFilePickerAndReadFile, showImagePickerAndReadImage } from '../blue_modules/fs';
-import Clipboard from '@react-native-clipboard/clipboard';
-=======
 import { showFilePickerAndReadFile, showImagePickerAndReadImage } from '../blue_modules/fs';
 import Clipboard from '@react-native-clipboard/clipboard';
 import { useTheme } from './themes';
->>>>>>> a2278de4
 
 interface AddressInputProps {
   isLoading?: boolean;
