--- conflicted
+++ resolved
@@ -287,11 +287,7 @@
     - React
   - react-native-tor (0.1.7):
     - React
-<<<<<<< HEAD
   - react-native-webview (11.6.2):
-=======
-  - react-native-webview (11.4.3):
->>>>>>> 27069736
     - React-Core
   - react-native-widget-center (0.0.4):
     - React
@@ -378,8 +374,6 @@
     - React-Core
   - RNHandoff (0.0.3):
     - React
-  - RNKeychain (7.0.0):
-    - React-Core
   - RNKeychain (7.0.0):
     - React-Core
   - RNLocalize (2.1.0):
@@ -522,10 +516,6 @@
   - RNFS (from `../node_modules/react-native-fs`)
   - RNGestureHandler (from `../node_modules/react-native-gesture-handler`)
   - RNHandoff (from `../node_modules/react-native-handoff`)
-<<<<<<< HEAD
-=======
-  - RNInAppBrowser (from `../node_modules/react-native-inappbrowser-reborn`)
->>>>>>> 27069736
   - RNKeychain (from `../node_modules/react-native-keychain`)
   - RNLocalize (from `../node_modules/react-native-localize`)
   - RNPrivacySnapshot (from `../node_modules/react-native-privacy-snapshot`)
@@ -670,11 +660,6 @@
     :path: "../node_modules/react-native-gesture-handler"
   RNHandoff:
     :path: "../node_modules/react-native-handoff"
-<<<<<<< HEAD
-=======
-  RNInAppBrowser:
-    :path: "../node_modules/react-native-inappbrowser-reborn"
->>>>>>> 27069736
   RNKeychain:
     :path: "../node_modules/react-native-keychain"
   RNLocalize:
@@ -760,11 +745,7 @@
   react-native-safe-area-context: e471852c5ed67eea4b10c5d9d43c1cebae3b231d
   react-native-tcp-socket: 96a4f104cdcc9c6621aafe92937f163d88447c5b
   react-native-tor: 4f389f5719dad633542b57ea32744e954730e7ef
-<<<<<<< HEAD
   react-native-webview: 1f56115845c98f0a59dfbbac685797c014a821be
-=======
-  react-native-webview: 5d05c17ff4a2075735d72c54acb5317c1737a0f5
->>>>>>> 27069736
   react-native-widget-center: 0f81d17beb163e7fb5848b06754d7d277fe7d99a
   React-RCTActionSheet: 89a0ca9f4a06c1f93c26067af074ccdce0f40336
   React-RCTAnimation: 1bde3ecc0c104c55df246eda516e0deb03c4e49b
@@ -787,14 +768,8 @@
   RNFS: 93d5b5535eb39d98e6b19009faa8fe717f7ea45d
   RNGestureHandler: a479ebd5ed4221a810967000735517df0d2db211
   RNHandoff: d3b0754cca3a6bcd9b25f544f733f7f033ccf5fa
-<<<<<<< HEAD
-  RNKeychain: f75b8c8b2f17d3b2aa1f25b4a0ac5b83d947ff8f
-  RNLocalize: 29e84ea169d3bca6c3b83584536c7f586a07fb98
-=======
-  RNInAppBrowser: 3733c1aa6699983a1c9b4963e85d5e5a48ad297e
   RNKeychain: f75b8c8b2f17d3b2aa1f25b4a0ac5b83d947ff8f
   RNLocalize: ff053575acafb6ae18284974469bdf04fcaf6514
->>>>>>> 27069736
   RNPrivacySnapshot: 71919dde3c6a29dd332115409c2aec564afee8f4
   RNQuickAction: 6d404a869dc872cde841ad3147416a670d13fa93
   RNRate: e0af7e724e5fcf89578dbd22ab6395c85402ef29
