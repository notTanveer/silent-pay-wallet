/* eslint react/prop-types: "off", react-native/no-inline-styles: "off" */
import React, { forwardRef } from 'react';
import { Dimensions, Platform, StyleSheet, TextInput, TouchableOpacity, View } from 'react-native';
import { Icon, Text } from '@rneui/themed';
import { useTheme } from './components/themes';
import { useLocale } from '@react-navigation/native';

const { height, width } = Dimensions.get('window');
const aspectRatio = height / width;
let isIpad;
if (aspectRatio > 1.6) {
  isIpad = false;
} else {
  isIpad = true;
}

/**
 * TODO: remove this comment once this file gets properly converted to typescript.
 *
 * @type {React.FC<any>}
 */
export const BlueButtonLink = forwardRef((props, ref) => {
  const { colors } = useTheme();
  return (
    <TouchableOpacity
      accessibilityRole="button"
      style={{
        minWidth: 100,
        minHeight: 36,
        justifyContent: 'center',
      }}
      {...props}
      ref={ref}
    >
      <Text style={{ color: colors.foregroundColor, textAlign: 'center', fontSize: 16 }}>{props.title}</Text>
    </TouchableOpacity>
  );
});

export const BlueCard = props => {
  return <View {...props} style={{ padding: 20 }} />;
};

export const BlueText = ({ bold = false, ...props }) => {
  const { colors } = useTheme();
  const { direction } = useLocale();
  const style = StyleSheet.compose(
    {
      color: colors.foregroundColor,
      writingDirection: direction,
      fontWeight: bold ? 'bold' : 'normal',
    },
    props.style,
  );
  return <Text {...props} style={style} />;
};

export const BlueTextCentered = props => {
  const { colors } = useTheme();
  return <Text {...props} style={{ color: colors.foregroundColor, textAlign: 'center' }} />;
};

export const BlueFormLabel = props => {
  const { colors } = useTheme();
  const { direction } = useLocale();

  return (
    <Text
      {...props}
      style={{
        color: colors.foregroundColor,
        fontWeight: '400',
        marginHorizontal: 20,
        writingDirection: direction,
      }}
    />
  );
};

export const BlueFormMultiInput = props => {
  const { colors } = useTheme();

  return (
    <TextInput
      multiline
      underlineColorAndroid="transparent"
      numberOfLines={4}
      editable={!props.editable}
      style={{
        paddingHorizontal: 8,
        paddingVertical: 16,
        flex: 1,
        marginTop: 5,
        marginHorizontal: 20,
        borderColor: colors.formBorder,
        borderBottomColor: colors.formBorder,
        borderWidth: 1,
        borderBottomWidth: 0.5,
        borderRadius: 4,
        backgroundColor: colors.inputBackgroundColor,
        color: colors.foregroundColor,
        textAlignVertical: 'top',
      }}
      autoCorrect={false}
      autoCapitalize="none"
      spellCheck={false}
      {...props}
      selectTextOnFocus={false}
      keyboardType={Platform.OS === 'android' ? 'visible-password' : 'default'}
    />
  );
};

export class is {
  static ipad() {
    return isIpad;
  }
}

<<<<<<< HEAD
export const BlueLoading = props => {
  return (
    <View style={{ flex: 1, justifyContent: 'center' }} {...props}>
      <ActivityIndicator />
    </View>
  );
=======
export const BlueSpacing20 = props => {
  const { horizontal = false } = props;
  return <View {...props} style={{ height: horizontal ? 0 : 20, width: horizontal ? 20 : 0, opacity: 0 }} />;
};

export const BlueSpacing10 = props => {
  return <View {...props} style={{ height: 10, opacity: 0 }} />;
>>>>>>> 90666943
};

export function BlueBigCheckmark({ style = {} }) {
  const defaultStyles = {
    backgroundColor: '#ccddf9',
    width: 120,
    height: 120,
    borderRadius: 60,
    alignSelf: 'center',
    justifyContent: 'center',
    marginTop: 0,
    marginBottom: 0,
  };
  const mergedStyles = { ...defaultStyles, ...style };
  return (
    <View style={mergedStyles}>
      <Icon name="check" size={50} type="font-awesome" color="#0f5cc0" />
    </View>
  );
}<|MERGE_RESOLUTION|>--- conflicted
+++ resolved
@@ -117,24 +117,6 @@
   }
 }
 
-<<<<<<< HEAD
-export const BlueLoading = props => {
-  return (
-    <View style={{ flex: 1, justifyContent: 'center' }} {...props}>
-      <ActivityIndicator />
-    </View>
-  );
-=======
-export const BlueSpacing20 = props => {
-  const { horizontal = false } = props;
-  return <View {...props} style={{ height: horizontal ? 0 : 20, width: horizontal ? 20 : 0, opacity: 0 }} />;
-};
-
-export const BlueSpacing10 = props => {
-  return <View {...props} style={{ height: 10, opacity: 0 }} />;
->>>>>>> 90666943
-};
-
 export function BlueBigCheckmark({ style = {} }) {
   const defaultStyles = {
     backgroundColor: '#ccddf9',
