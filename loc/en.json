{
  "_": {
    "bad_password": "Incorrect password. Please try again.",
    "cancel": "Cancel",
    "continue": "Continue",
    "enter_password": "Enter password",
    "never": "Never",
    "of": "{number} of {total}",
    "ok": "OK",
    "storage_is_encrypted": "Your storage is encrypted. Password is required to decrypt it.",
    "allow": "Allow",
    "dont_allow": "Don't Allow",
    "yes": "Yes",
    "no": "No",
    "save": "Save",
    "seed": "Seed",
<<<<<<< HEAD
    "wallet_key": "Wallet key",
    "invalid_animated_qr_code_fragment" : "Invalid animated QRCode fragment. Please try again.",
    "file_saved": "File ({filePath}) has been saved in your Downloads folder."
=======
    "wallet_key": "Wallet Key",
    "invalid_animated_qr_code_fragment" : "Invalid animated QRCode fragment, please try again",
    "file_saved": "File ({filePath}) has been saved in your Downloads folder ."
>>>>>>> f4d1a76d
  },
  "azteco": {
    "codeIs": "Your voucher code is",
    "errorBeforeRefeem": "Before redeeming, you must first add a Bitcoin wallet.",
    "errorSomething": "Something went wrong. Is this voucher still valid?",
    "redeem": "Redeem to wallet",
    "redeemButton": "Redeem",
    "success": "Success",
    "title": "Redeem Azte.co voucher"
  },
  "entropy": {
    "save": "Save",
    "title": "Entropy",
    "undo": "Undo"
  },
  "errors": {
    "broadcast": "Broadcast failed",
    "error": "Error",
    "network": "Network Error"
  },
  "hodl": {
    "are_you_sure_you_want_to_logout": "Are you sure you want to logout from HodlHodl?",
    "cont_address_escrow": "Escrow",
    "cont_address_to": "To",
    "cont_buying": "Buying",
    "cont_cancel": "Cancel contract",
    "cont_cancel_q": "Are you sure you want to cancel this contract?",
    "cont_cancel_y": "Yes, cancel contract",
    "cont_chat": "Open chat with counterparty",
    "cont_how": "How to pay",
    "cont_no": "You don't have any contracts in progress.",
    "cont_paid": "Mark contract as Paid",
    "cont_paid_e": "Do this only if you sent funds to the seller via agreed payment method",
    "cont_paid_q": "Are you sure you want to mark this contract as paid?",
    "cont_selling": "Selling",
    "cont_st_completed": "All done!",
    "cont_st_in_progress_buyer": "Coins are in escrow. Please pay seller.",
    "cont_st_paid_enought": "Bitcoins are in escrow. Please pay seller\nvia agreed payment method.",
    "cont_st_paid_waiting": "Waiting for seller to release coins from escrow",
<<<<<<< HEAD
    "cont_st_waiting": "Waiting for seller to deposit bitcoins to escrow",
    "cont_title": "My contracts",
=======
    "cont_st_waiting": "Waiting for seller to deposit bitcoins to escrow...",
    "cont_title": "My Contracts",
>>>>>>> f4d1a76d
    "filter_any": "Any",
    "filter_buying": "Buying",
    "filter_country_global": "Global Offers",
    "filter_country_near": "Near Me",
    "filter_currency": "Currency",
    "filter_detail": "Detail",
    "filter_filters": "Filters",
    "filter_iambuying": "I'm buying bitcoin",
    "filter_iamselling": "I'm selling bitcoin",
    "filter_method": "Payment Method",
    "filter_search": "Search",
    "filter_selling": "Selling",
    "item_minmax": "Min/Max",
<<<<<<< HEAD
    "item_nooffers": "No offers. Try to change \"Near me\" to Global offers.",
    "item_rating": "{rating} trades",
    "item_rating_no": "No rating",
    "login": "Login",
    "mycont": "My contracts",
    "offer_accept": "Accept offer",
    "offer_account_finish": "Looks like you didn't finish setting up account on HodlHodl. Would you like to finish setup now?",
    "offer_choosemethod": "Choose payment method",
=======
    "item_nooffers": "No offers. Try changing “Near Me” to “Global Offers.”",
    "item_rating": "{rating} trades",
    "item_rating_no": "No rating",
    "login": "Login",
    "mycont": "My Contracts",
    "offer_accept": "Accept Offer",
    "offer_account_finish": "Looks like you didn't finish setting up an account on HodlHodl, would you like to finish setup now?",
    "offer_choosemethod": "Choose Payment Method",
>>>>>>> f4d1a76d
    "offer_confirmations": "confirmations",
    "offer_minmax": "Min/Max",
    "offer_minutes": "Min",
    "offer_promt_fiat": "How much {currency} do you want to buy?",
<<<<<<< HEAD
    "offer_promt_fiat_e": "For example, 100",
    "offer_window": "window",
    "p2p": "A p2p exchange"
=======
    "offer_promt_fiat_e": "For example 100",
    "offer_window": "Window",
    "p2p": "A Peer-to-Peer Exchange"
>>>>>>> f4d1a76d
  },
  "lnd": {
    "errorInvoiceExpired": "Invoice expired",
    "exchange": "Exchange",
    "expired": "Expired",
    "expiredLow": "expired",
    "expiresIn": "Expires: {time}",
    "payButton": "Pay",
    "placeholder": "Invoice",
    "potentialFee": "Potential Fee: {fee}",
    "refill": "Refill",
    "refill_card": "Refill with Bank Card",
    "refill_create": "In order to proceed, please create a Bitcoin wallet to refill with.",
    "refill_external": "Refill with External Wallet",
    "refill_lnd_balance": "Refill Lightning Wallet Balance",
    "sameWalletAsInvoiceError": "You cannot pay an invoice with the same wallet used to create it.",
    "title": "Manage Funds"
  },
  "lndViewInvoice": {
    "additional_info": "Additional Information",
    "for": "For:",
    "lightning_invoice": "Lightning Invoice",
    "has_been_paid": "This invoice has been paid for",
    "open_direct_channel": "Open direct channel with this node:",
    "please_pay": "Please pay",
    "preimage": "Preimage",
    "sats": "sats",
    "wasnt_paid_and_expired": "This invoice was not paid for and has expired."
  },
  "plausibledeniability": {
    "create_fake_storage": "Create Encrypted Storage",
    "create_password": "Create a password",
    "create_password_explanation": "Password for fake storage should not match the password for your main storage.",
    "help": "Under certain circumstances, you might be forced to disclose a password. To keep your coins safe, BlueWallet can create another encrypted storage with a different password. Under pressure, you can disclose this password to a 3rd party. If entered in BlueWallet, it will unlock a new “fake” storage. This will seem legit to the third party, but it will secretly keep your main storage with coins safe.",
    "help2": "The new storage will be fully functional, and you can store some minimum amounts there so it looks more believable.",
    "password_should_not_match": "Password is currently in use. Please try a different password.",
    "passwords_do_not_match": "Passwords do not match. Please try again.",
    "retype_password": "Re-type password",
    "success": "Success",
    "title": "Plausible Deniability"
  },
  "pleasebackup": {
    "ask": "Have you saved your wallet's backup phrase? This backup phrase is required to access your funds in case you lose this device. Without the backup phrase, your funds will be permanently lost.",
    "ask_no": "No, I have not",
    "ask_yes": "Yes, I have",
    "ok": "OK, I wrote this down.",
    "ok_lnd": "OK, I have saved it.",
    "text": "Please take a moment to write down this mnemonic phrase on a piece of paper. It's your backup you can use to restore the wallet on other device.",
    "text_lnd": "Please take a moment to save this LNDHub authentication. It's your backup you can use to restore the wallet on other device.",
    "title": "Your wallet is created."
  },
  "receive": {
    "details_create": "Create",
    "details_label": "Description",
    "details_setAmount": "Receive with amount",
    "details_share": "share",
    "header": "Receive"
  },
  "send": {
    "broadcastButton": "Broadcast",
    "broadcastError": "Error",
    "broadcastNone": "Input transaction hash",
    "broadcastPending": "Pending",
    "broadcastSuccess": "Success",
    "confirm_header": "Confirm",
    "confirm_sendNow": "Send now",
    "create_amount": "Amount",
    "create_broadcast": "Broadcast",
    "create_copy": "Copy and broadcast later",
    "create_details": "Details",
    "create_fee": "Fee",
    "create_memo": "Memo",
    "create_satoshi_per_byte": "Satoshi per byte",
    "create_this_is_hex": "This is your transaction's hex—signed and ready to be broadcasted to the network.",
    "create_to": "To",
    "create_tx_size": "Transaction Size",
    "create_verify": "Verify on coinb.in",
    "details_add_rec_add": "Add Recipient",
    "details_add_rec_rem": "Remove Recipient",
    "details_address": "Address",
    "details_address_field_is_not_valid": "Address field is not valid",
    "details_adv_fee_bump": "Allow Fee Bump",
    "details_adv_full": "Use Full Balance",
    "details_adv_full_remove": "Your other recipients will be removed from this transaction.",
    "details_adv_full_sure": "Are you sure you want to use your wallet's full balance for this transaction?",
    "details_adv_import": "Import Transaction",
    "details_amount_field_is_not_valid": "Amount field is not valid",
    "details_create": "Create Invoice",
    "details_error_decode": "Error: Unable to decode Bitcoin address",
    "details_fee_field_is_not_valid": "Fee field is not valid",
    "details_next": "Next",
    "details_no_maximum": "The selected wallet does not support automatic maximum balance calculation. Are you sure to want to select this wallet?",
    "details_no_multiple": "The selected wallet does not support sending Bitcoin to multiple recipients. Are you sure to want to select this wallet?",
    "details_no_signed_tx": "The selected file does not contain a transaction that can be imported.",
    "details_note_placeholder": "Note to Self",
    "details_scan": "Scan",
    "details_total_exceeds_balance": "The sending amount exceeds the available balance.",
    "details_wallet_before_tx": "Before creating a transaction, you must first add a Bitcoin wallet.",
    "details_wallet_selection": "Wallet Selection",
    "dynamic_init": "Initializing",
    "dynamic_next": "Next",
    "dynamic_prev": "Previous",
    "dynamic_start": "Start",
    "dynamic_stop": "Stop",
    "fee_10m": "10m",
    "fee_1d": "1d",
    "fee_3h": "3h",
    "fee_custom": "Custom",
    "fee_fast": "Fast",
    "fee_medium": "Medium",
    "fee_replace_min": "The total fee rate (satoshi per byte) you want to pay should be higher than {min} sat/byte",
    "fee_satbyte": "in sat/byte",
    "fee_slow": "Slow",
    "header": "Send",
    "input_clear": "Clear",
    "input_done": "Done",
    "input_paste": "Paste",
    "input_total": "Total:",
<<<<<<< HEAD
    "permission_camera_message": "We need your permission to use your camera.",
    "permission_camera_title": "Permission to use camera",
=======
    "permission_camera_message": "We need your permission to use your camera",
    "permission_camera_title": "Permission to Use Camera",
>>>>>>> f4d1a76d
    "open_settings": "Open Settings",
    "permission_storage_later": "Ask me later",
    "permission_storage_message": "BlueWallet needs your permission to access your storage to save this file.",
    "permission_storage_denied_message": "BlueWallet is unable save this file. Please open your device settings and enable Storage Permission.",
    "permission_storage_title": "Storage Access Permission",
    "psbt_clipboard": "Copy to Clipboard",
    "psbt_this_is_psbt": "This is a Partially Signed Bitcoin Transaction (PSBT). Please finish signing it with your hardware wallet.",
    "psbt_tx_export": "Export to file",
    "no_tx_signing_in_progress": "There is no transaction signing in progress.",
    "psbt_tx_open": "Open Signed Transaction",
    "psbt_tx_scan": "Scan Signed Transaction",
    "qr_error_no_qrcode": "The selected image does not contain a QR Code.",
    "qr_error_no_wallet": "The selected file does not contain a wallet that can be imported.",
    "success_done": "Done",
    "txSaved": "The transaction file ({filePath}) has been saved in your Downloads folder.",
    "problem_with_psbt": "Problem with PSBT"
  },
  "settings": {
    "about": "About",
    "about_awesome": "Built with the awesome",
    "about_backup": "Always backup your keys!",
    "about_free": "BlueWallet is a free and open-source project. Crafted by Bitcoin users.",
    "about_release_notes": "Release notes",
    "about_review": "Leave us a review",
    "about_selftest": "Run self-test",
    "about_sm_github": "GitHub",
    "about_sm_telegram": "Telegram chat",
    "about_sm_twitter": "Follow us on Twitter",
    "advanced_options": "Advanced Options",
    "currency": "Currency",
    "currency_source": "Prices are obtained from",
    "default_desc": "When disabled, BlueWallet will immediately open the selected wallet at launch.",
    "default_info": "Default info",
    "default_title": "On Launch",
    "default_wallets": "View All Wallets",
    "electrum_connected": "Connected",
    "electrum_connected_not": "Not Connected",
    "electrum_error_connect": "Can't connect to the provided Electrum server",
    "electrum_host": "host, for example, {example}",
    "electrum_port": "TCP port, usually {example}",
    "electrum_port_ssl": "SSL port, usually {example}",
    "electrum_saved": "Your changes have been saved successfully. Restart may be required for changes to take effect.",
    "electrum_settings": "Electrum Settings",
    "electrum_settings_explain": "Set to blank to use default",
    "electrum_status": "Status",
    "encrypt_decrypt": "Decrypt Storage",
    "encrypt_decrypt_q": "Are you sure you want to decrypt your storage? This will allow your wallets to be accessed without a password.",
    "encrypt_del_uninstall": "Delete if BlueWallet is uninstalled",
    "encrypt_enc_and_pass": "Encrypted and Password protected",
    "encrypt_title": "Security",
    "encrypt_tstorage": "storage",
    "encrypt_use": "Use {type}",
    "encrypt_use_expl": "{type} will be used to confirm your identity prior to making a transaction, unlocking, exporting, or deleting a wallet. {type} will not be used to unlock an encrypted storage.",
    "general": "General",
    "general_adv_mode": "Advanced mode",
    "general_adv_mode_e": "When enabled, you will see advanced options such as different wallet types, the ability to specify the LNDHub instance you wish to connect to and custom entropy during wallet creation.",
    "general_continuity": "Continuity",
    "general_continuity_e": "When enabled, you will be able to view selected wallets, and transactions, using your other Apple iCloud connected devices.",
    "groundcontrol_explanation": "GroundControl is a free, open-source push notifications server for bitcoin wallets. You can install your own GroundControl server and put its URL here to not rely on BlueWallet's infrastructure. Leave blank to use default.",
    "header": "settings",
    "language": "Language",
    "language_restart": "When selecting a new language, restarting BlueWallet may be required for the change to take effect.",
    "lightning_error_lndhub_uri": "Not a valid LndHub URI",
    "lightning_saved": "Your changes have been saved successfully.",
    "lightning_settings": "Lightning Settings",
    "lightning_settings_explain": "To connect to your own LND node, please install LndHub and put its URL here in settings. Leave blank to use BlueWallet's LNDHub (lndhub.io). Wallets created after saving changes will connect to the specified LNDHub.",
    "network": "Network",
    "network_broadcast": "Broadcast transaction",
    "network_electrum": "Electrum server",
    "not_a_valid_uri": "Not a valid URI",
    "notifications": "Notifications",
    "password": "Password",
    "password_explain": "Create the password you will use to decrypt the storage",
    "passwords_do_not_match": "Passwords do not match",
    "plausible_deniability": "Plausible deniability",
    "privacy": "Privacy",
    "privacy_read_clipboard": "Read Clipboard",
    "privacy_read_clipboard_alert": "BlueWallet will display shortcuts for handling an invoice or address found in your clipboard.",
    "privacy_system_settings": "System Settings",
    "privacy_quickactions": "Wallet Shortcuts",
    "privacy_quickactions_explanation": "Touch and hold the BlueWallet app icon on your Home Screen to quickly view your wallet's balance.",
    "privacy_clipboard_explanation": "Provide shortcuts if an address or invoice is found in your clipboard.",
    "push_notifications": "Push notifications",
    "retype_password": "Re-type password",
    "save": "Save",
    "saved": "Saved"
  },
  "notifications": {
    "would_you_like_to_receive_notifications": "Would you like to receive notifications when you get incoming payments?",
    "no_and_dont_ask": "No, and Don't Ask Me Again",
    "ask_me_later": "Ask Me Later"
  },
  "transactions": {
    "cancel_explain": "We will replace this transaction with the one that pays you and has higher fees. This effectively cancels transaction. This is called RBF—Replace by Fee.",
    "cancel_no": "This transaction is not replaceable.",
    "cancel_title": "Cancel this transaction (RBF)",
    "cpfp_create": "Create",
    "cpfp_exp": "We will create another transaction that spends your unconfirmed transaction. The total fee will be higher than the original transaction fee, so it should be mined faster. This is called CPFP—Child Pays for Parent.",
    "cpfp_no_bump": "This transaction is not bumpable.",
    "cpfp_title": "Bump fee (CPFP)",
    "details_balance_hide": "Hide Balance",
    "details_balance_show": "Show Balance",
    "details_block": "Block Height",
    "details_copy": "Copy",
    "details_from": "Input",
    "details_inputs": "Inputs",
    "details_outputs": "Outputs",
    "details_received": "Received",
    "transaction_note_saved":"Transaction note has been successfully saved.",
    "details_show_in_block_explorer": "View in block explorer",
    "details_title": "Transaction",
    "details_to": "Output",
    "details_transaction_details": "Transaction details",
    "enable_hw": "This wallet is not being used in conjunction with a hardware wallet. Would you like to enable hardware wallet use?",
    "list_conf": "conf: {number}",
    "pending": "Pending",
    "list_title": "transactions",
    "rbf_explain": "We will replace this transaction with the one with a higher fee, so it should be mined faster. This is called RBF—Replace by Fee.",
    "rbf_title": "Bump fee (RBF)",
    "status_bump": "Bump Fee",
    "status_cancel": "Cancel Transaction",
    "transactions_count": "transactions count"
  },
  "wallets": {
    "add_bitcoin": "Bitcoin",
    "add_bitcoin_explain": "Simple and powerful Bitcoin wallet",
    "add_create": "Create",
    "add_entropy_generated": "{gen} bytes of generated entropy",
    "add_entropy_provide": "Provide entropy via dice rolls",
    "add_entropy_remain": "{gen} bytes of generated entropy. Remaining {rem} bytes will be obtained from the System random number generator.",
    "add_import_wallet": "Import wallet",
    "add_lightning": "Lightning",
    "add_lightning_explain": "For spending with instant transactions",
    "add_lndhub": "Connect to your LNDHub",
    "add_lndhub_error": "The provided node address is not valid LNDHub node.",
    "add_lndhub_placeholder": "your node address",
    "add_or": "or",
    "add_title": "add wallet",
    "add_wallet_name": "name",
    "add_wallet_type": "type",
    "clipboard_bitcoin": "You have a Bitcoin address on your clipboard. Would you like to use it for a transaction?",
    "clipboard_lightning": "You have a Lightning Invoice on your clipboard. Would you like to use it for a transaction?",
    "details_address": "Address",
    "details_advanced": "Advanced",
    "details_are_you_sure": "Are you sure?",
    "details_connected_to": "Connected to",
    "details_del_wb": "Wallet Balance",
    "details_del_wb_err": "The provided balance amount does not match this wallet's balance. Please try again.",
    "details_del_wb_q": "This wallet has a balance. Before proceeding, please be aware that you will not be able to recover the funds without this wallet's seed phrase. In order to avoid accidental removal this wallet, please enter your wallet's balance of {balance} satoshis.",
    "details_delete": "Delete",
    "details_delete_wallet": "Delete wallet",
    "details_display": "display in wallets list",
    "details_export_backup": "Export/backup",
    "details_marketplace": "Marketplace",
    "details_master_fingerprint": "Master fingerprint",
    "details_no_cancel": "No, cancel",
    "details_save": "Save",
    "details_show_xpub": "Show wallet XPUB",
    "details_title": "Wallet",
    "details_type": "Type",
    "details_use_with_hardware_wallet": "Use with hardware wallet",
    "details_wallet_updated": "Wallet updated",
    "details_yes_delete": "Yes, delete",
    "enter_bip38_password": "Enter password to decrypt",
    "export_title": "wallet export",
    "import_do_import": "Import",
    "import_error": "Failed to import. Please make sure that the provided data is valid.",
    "import_explanation": "Write here your mnemonic, private key, WIF, or anything you've got. BlueWallet will do its best to guess the correct format and import your wallet.",
    "import_file": "Import File",
    "import_imported": "Imported",
    "import_scan_qr": "Scan or import a file",
    "import_success": "Your wallet has been successfully imported.",
    "import_title": "import",
    "list_create_a_button": "Add now",
    "list_create_a_wallet": "Add a wallet",
    "list_create_a_wallet_text": "It's free and you can create \nas many as you like.",
    "list_empty_txs1": "Your transactions will appear here",
    "list_empty_txs1_lightning": "Lightning wallet should be used for your daily transactions. Fees are unfairly cheap and speed is blazing fast.",
    "list_empty_txs2": "Start with your wallet",
    "list_empty_txs2_lightning": "\nTo start using it tap on \"manage funds\" and topup your balance.",
    "list_header": "A wallet represents a pair of keys, one private and one you can share to receive coins.",
    "list_import_error": "An error was encountered when attempting to import this wallet.",
    "list_import_problem": "There was a problem importing this wallet.",
    "list_latest_transaction": "latest transaction",
    "list_long_choose": "Choose Photo",
    "list_long_clipboard": "Copy from Clipboard",
    "list_long_scan": "Scan QR Code",
    "list_tap_here_to_buy": "Buy Bitcoin",
    "list_title": "wallets",
    "list_tryagain": "Try Again",
    "looks_like_bip38": "This looks like password-protected private key (BIP38)",
    "reorder_title": "Reorder Wallets",
    "select_no_bitcoin": "There are currently no Bitcoin wallets available.",
    "select_no_bitcoin_exp": "A Bitcoin wallet is required to refill Lightning wallets. Please create or import one.",
    "select_wallet": "Select Wallet",
    "take_photo": "Take Photo",
    "xpub_copiedToClipboard": "Copied to clipboard.",
    "pull_to_refresh": "pull to refresh",
    "warning_do_not_disclose": "Warning! Do not disclose.",
    "xpub_title": "wallet XPUB"
  },
  "multisig": {
    "multisig_vault": "Vault",
    "multisig_vault_explain": "Best security for large amounts",
    "provide_signature": "Provide signature",
    "vault_key": "Vault key {number}",
    "required_keys_out_of_total": "Required keys out of the total",
    "fee": "Fee: {number}",
    "fee_btc": "{number} BTC",
    "confirm": "Confirm",
    "header": "Send",
    "share": "Share",
    "how_many_signatures_can_bluewallet_make": "how many signatures can bluewallet make",
    "scan_or_import_file": "Scan or import file",
    "export_coordination_setup": "export coordination setup",
    "cosign_this_transaction": "Co-sign this transaction?",
    "lets_start": "Let's start",
    "create": "Create",
    "provide_key": "Provide key",
    "native_segwit_title": "Best practice",
    "wrapped_segwit_title": "Best compatibility",
    "legacy_title": "Legacy",
    "co_sign_transaction": "Sign a transaction",
    "what_is_vault": "A Vault is a",
    "what_is_vault_numberOfWallets": " {m}-of-{n} multisig ",
    "what_is_vault_wallet": "wallet",
    "vault_advanced_customize": "Vault Settings...",
    "needs": "Needs",
    "what_is_vault_description_number_of_vault_keys": " {m} vault keys ",
    "what_is_vault_description_to_spend": "to spend and a third one you \ncan use as backup.",
    "quorum": "{m} of {n} quorum",
    "quorum_header": "Quorum",
    "of": "of",
    "wallet_type": "Wallet type",
    "view_key": "view",
    "invalid_mnemonics": "This mnemonic phrase doesn’t seem to be valid.",
    "invalid_cosigner": "Not a valid cosigner data",
    "invalid_cosigner_format": "Incorrect cosigner: this is not a cosigner for {format} format",
    "create_new_key": "Create New",
    "scan_or_open_file": "Scan or open file",
    "i_have_mnemonics": "I have a seed for this key...",
    "please_write_down_mnemonics": "Please write down this mnemonic phrase on paper. Don't worry, you can write it down later.",
    "i_wrote_it_down": "Ok, I wrote it down.",
    "type_your_mnemonics": "Insert a seed to import your existing vault key",
<<<<<<< HEAD
    "this_is_cosigners_xpub": "This is the cosigner's xpub—ready to be imported into another wallet. It is safe to share it.",
    "wallet_key_created": "Your vault key was created. Take a moment to safely backup your mnemonic seed.",
    "are_you_sure_seed_will_be_lost": "Are you sure? Your mnemonic seed will be lost if you don’t have a backup.",
    "forget_this_seed": "Forget this seed and use xpub instead",
    "invalid_fingerprint": "Fingerprint for this seed doesn’t match this cosigner’s fingerprint.",
=======
    "this_is_cosigners_xpub": "This is the cosigner's xpub, ready to be imported into another wallet. It is safe to share it.",
    "wallet_key_created": "Your vault key was created. Take a moment to safely backup your mnemonic seed",
    "are_you_sure_seed_will_be_lost": "Are you sure? Your mnemonic seed will be lost if you dont have a backup",
    "forget_this_seed": "Forget this seed and use xpub",
    "invalid_fingerprint": "Fingerprint for this seed doesnt match this cosigners fingerprint",
>>>>>>> f4d1a76d
    "view_edit_cosigners": "View/edit cosigners",
    "this_cosigner_is_already_imported": "This cosigner is already imported.",
    "export_signed_psbt": "Export Signed PSBT",
    "input_fp": "Enter fingerprint",
    "input_fp_explain": "skip to use default one (00000000)",
    "input_path": "Input derivation path",
    "input_path_explain": "skip to use default one ({default})",
    "view_edit_cosigners_title": "Edit Cosigners",
    "ms_help": "Help",
    "ms_help_title": "How Multisig Vaults work. Tips and tricks",
    "ms_help_text": "A wallet with multiple keys, to exponentially increase security or for shared custody.",
    "ms_help_title1": "Multiple devices are advised",
    "ms_help_1": "The Vault will work with other BlueWallet apps and PSBT compatible wallets, like Electrum, Specter, Coldcard, Cobo vault, etc.",
    "ms_help_title2": "Editing Keys",
    "ms_help_2": "You can create all Vault keys in this device, and remove or edit these keys later. Having all keys on the same device has the equivalent security of a regular Bitcoin wallet.",
    "ms_help_title3": "Vault Backups",
    "ms_help_3": "On the wallet options you will find your Vault backup and watch-only backup. This backup is like a map to your wallet. It is essential for wallet recovery in case you lose one of your seeds.",
    "ms_help_title4": "Importing Vaults",
    "ms_help_4": "To import a Multisig, use your multisig backup file and use the import feature. If you only have extended keys and seeds, you can use the individual import fields on the Add Vault flow.",
    "ms_help_title5": "Advanced options",
    "ms_help_5": "By default BlueWallet will generate a 2of3 Vault. To create a different quorum or to change the address type, activate the advanced options in the Settings."
  },
  "is_it_my_address": {
    "title": "Is it my address?",
    "owns": "{label} owns {address}",
    "enter_address": "Enter address:",
    "check_address": "Check address"
  },
  "cc": {
    "change": "change",
    "coins_selected": "Coins selected ({number})",
    "empty": "This wallet doesn't have any coins at the moment.",
    "freeze": "freeze",
    "freezeLabel": "Freeze",
    "header": "Coin control",
    "use_coin": "Use coin",
    "tip": "Allows you to see, label, freeze, or select coins for improved wallet management."
  }
}<|MERGE_RESOLUTION|>--- conflicted
+++ resolved
@@ -14,15 +14,9 @@
     "no": "No",
     "save": "Save",
     "seed": "Seed",
-<<<<<<< HEAD
     "wallet_key": "Wallet key",
     "invalid_animated_qr_code_fragment" : "Invalid animated QRCode fragment. Please try again.",
     "file_saved": "File ({filePath}) has been saved in your Downloads folder."
-=======
-    "wallet_key": "Wallet Key",
-    "invalid_animated_qr_code_fragment" : "Invalid animated QRCode fragment, please try again",
-    "file_saved": "File ({filePath}) has been saved in your Downloads folder ."
->>>>>>> f4d1a76d
   },
   "azteco": {
     "codeIs": "Your voucher code is",
@@ -62,13 +56,8 @@
     "cont_st_in_progress_buyer": "Coins are in escrow. Please pay seller.",
     "cont_st_paid_enought": "Bitcoins are in escrow. Please pay seller\nvia agreed payment method.",
     "cont_st_paid_waiting": "Waiting for seller to release coins from escrow",
-<<<<<<< HEAD
     "cont_st_waiting": "Waiting for seller to deposit bitcoins to escrow",
     "cont_title": "My contracts",
-=======
-    "cont_st_waiting": "Waiting for seller to deposit bitcoins to escrow...",
-    "cont_title": "My Contracts",
->>>>>>> f4d1a76d
     "filter_any": "Any",
     "filter_buying": "Buying",
     "filter_country_global": "Global Offers",
@@ -82,7 +71,6 @@
     "filter_search": "Search",
     "filter_selling": "Selling",
     "item_minmax": "Min/Max",
-<<<<<<< HEAD
     "item_nooffers": "No offers. Try to change \"Near me\" to Global offers.",
     "item_rating": "{rating} trades",
     "item_rating_no": "No rating",
@@ -91,29 +79,13 @@
     "offer_accept": "Accept offer",
     "offer_account_finish": "Looks like you didn't finish setting up account on HodlHodl. Would you like to finish setup now?",
     "offer_choosemethod": "Choose payment method",
-=======
-    "item_nooffers": "No offers. Try changing “Near Me” to “Global Offers.”",
-    "item_rating": "{rating} trades",
-    "item_rating_no": "No rating",
-    "login": "Login",
-    "mycont": "My Contracts",
-    "offer_accept": "Accept Offer",
-    "offer_account_finish": "Looks like you didn't finish setting up an account on HodlHodl, would you like to finish setup now?",
-    "offer_choosemethod": "Choose Payment Method",
->>>>>>> f4d1a76d
     "offer_confirmations": "confirmations",
     "offer_minmax": "Min/Max",
     "offer_minutes": "Min",
     "offer_promt_fiat": "How much {currency} do you want to buy?",
-<<<<<<< HEAD
     "offer_promt_fiat_e": "For example, 100",
     "offer_window": "window",
     "p2p": "A p2p exchange"
-=======
-    "offer_promt_fiat_e": "For example 100",
-    "offer_window": "Window",
-    "p2p": "A Peer-to-Peer Exchange"
->>>>>>> f4d1a76d
   },
   "lnd": {
     "errorInvoiceExpired": "Invoice expired",
@@ -232,13 +204,8 @@
     "input_done": "Done",
     "input_paste": "Paste",
     "input_total": "Total:",
-<<<<<<< HEAD
     "permission_camera_message": "We need your permission to use your camera.",
     "permission_camera_title": "Permission to use camera",
-=======
-    "permission_camera_message": "We need your permission to use your camera",
-    "permission_camera_title": "Permission to Use Camera",
->>>>>>> f4d1a76d
     "open_settings": "Open Settings",
     "permission_storage_later": "Ask me later",
     "permission_storage_message": "BlueWallet needs your permission to access your storage to save this file.",
@@ -483,19 +450,11 @@
     "please_write_down_mnemonics": "Please write down this mnemonic phrase on paper. Don't worry, you can write it down later.",
     "i_wrote_it_down": "Ok, I wrote it down.",
     "type_your_mnemonics": "Insert a seed to import your existing vault key",
-<<<<<<< HEAD
     "this_is_cosigners_xpub": "This is the cosigner's xpub—ready to be imported into another wallet. It is safe to share it.",
     "wallet_key_created": "Your vault key was created. Take a moment to safely backup your mnemonic seed.",
     "are_you_sure_seed_will_be_lost": "Are you sure? Your mnemonic seed will be lost if you don’t have a backup.",
     "forget_this_seed": "Forget this seed and use xpub instead",
     "invalid_fingerprint": "Fingerprint for this seed doesn’t match this cosigner’s fingerprint.",
-=======
-    "this_is_cosigners_xpub": "This is the cosigner's xpub, ready to be imported into another wallet. It is safe to share it.",
-    "wallet_key_created": "Your vault key was created. Take a moment to safely backup your mnemonic seed",
-    "are_you_sure_seed_will_be_lost": "Are you sure? Your mnemonic seed will be lost if you dont have a backup",
-    "forget_this_seed": "Forget this seed and use xpub",
-    "invalid_fingerprint": "Fingerprint for this seed doesnt match this cosigners fingerprint",
->>>>>>> f4d1a76d
     "view_edit_cosigners": "View/edit cosigners",
     "this_cosigner_is_already_imported": "This cosigner is already imported.",
     "export_signed_psbt": "Export Signed PSBT",
