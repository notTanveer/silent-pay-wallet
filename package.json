{
  "name": "bluewallet",
  "version": "6.6.7",
  "license": "MIT",
  "repository": {
    "type": "git",
    "url": "https://github.com/BlueWallet/BlueWallet.git"
  },
  "devDependencies": {
    "@babel/core": "^7.20.0",
    "@babel/runtime": "^7.20.0",
    "@jest/reporters": "^27.5.1",
<<<<<<< HEAD
    "@react-native/eslint-config": "^0.74.1",
    "@react-native/metro-config": "^0.73.5",
    "@react-native/typescript-config": "0.73.1",
=======
    "@react-native/eslint-config": "^0.74.75",
    "@react-native/metro-config": "^0.74.0",
    "@tsconfig/react-native": "^3.0.2",
>>>>>>> 7ce74675
    "@types/bip38": "^3.1.2",
    "@types/bs58check": "^2.1.0",
    "@types/create-hash": "^1.2.2",
    "@types/crypto-js": "^4.2.2",
    "@types/jest": "^29.5.2",
    "@types/react": "^18.2.16",
    "@types/react-native": "^0.73.0",
    "@types/react-test-renderer": "^18.0.0",
    "@types/wif": "^2.0.5",
    "@typescript-eslint/eslint-plugin": "^6.2.0",
    "@typescript-eslint/parser": "^6.2.0",
    "eslint": "^8.57.0",
    "eslint-config-prettier": "^9.1.0",
    "eslint-config-standard": "^17.1.0",
    "eslint-config-standard-jsx": "^11.0.0",
    "eslint-config-standard-react": "^13.0.0",
    "eslint-plugin-import": "^2.29.1",
    "eslint-plugin-n": "^16.6.2",
    "eslint-plugin-prettier": "^5.1.3",
    "eslint-plugin-promise": "^6.1.1",
<<<<<<< HEAD
    "eslint-plugin-react": "^7.33.0",
    "eslint-plugin-react-native": "^4.0.0",
    "jest": "^29.5.2",
=======
    "eslint-plugin-react": "^7.34.1",
    "eslint-plugin-react-native": "^4.1.0",
    "jest": "^29.4.2",
>>>>>>> 7ce74675
    "node-fetch": "^2.6.7",
    "prettier": "^3.2.5",
    "react-test-renderer": "18.2.0",
    "ts-jest": "^29.1.1",
    "typescript": "^5.1.6"
  },
  "engines": {
    "node": ">=18",
    "npm": ">=6.9.0"
  },
  "scripts": {
    "clean": "cd android/; ./gradlew clean; cd ..; rm -r -f /tmp/metro-cache/; rm -r -f node_modules/; npm cache clean --force; npm i; npm start -- --reset-cache",
    "clean:ios": "rm -fr node_modules && rm -fr ios/Pods && npm i && cd ios && pod update && cd ..; npm start -- --reset-cache",
    "releasenotes2json": "./scripts/release-notes.sh > release-notes.txt; node -e 'console.log(JSON.stringify(require(\"fs\").readFileSync(\"release-notes.txt\", \"utf8\")));' > release-notes.json",
    "branch2json": "./scripts/current-branch.sh > current-branch.json",
    "start": "node node_modules/react-native/local-cli/cli.js start",
    "android": "react-native run-android",
    "android:clean": "cd android;  ./gradlew clean ; cd .. ; npm run android",
    "ios": "react-native run-ios",
    "postinstall": "rn-nodeify --install buffer,events,process,stream,inherits,path,assert,crypto --hack; npm run releasenotes2json; npm run branch2json; npm run patches",
    "patches": "patch -p1   < scripts/rn-ldk.patch; patch -p1   < scripts/react-native-camera-kit.patch;",
    "test": "npm run tslint && npm run lint && npm run unit && npm run jest",
    "jest": "jest -b tests/integration/*",
    "e2e:debug-build": "detox build -c android.debug",
    "e2e:debug-test": "detox test -c android.debug -d 200000 -l info",
    "e2e:debug": "(test -f android/app/build/outputs/apk/debug/app-debug.apk && test -f android/app/build/outputs/apk/androidTest/debug/app-debug-androidTest.apk) || npm run e2e:debug-build; npm run e2e:debug-test",
    "e2e:release-build": "detox build -c android.release",
    "e2e:release-test": "detox test -c android.release",
    "tslint": "tsc",
    "lint": " npm run tslint && node scripts/find-unused-loc.js && eslint --ext .js,.ts,.tsx '*.@(js|ts|tsx)' screen 'blue_modules/*.@(js|ts|tsx)' class models loc tests components navigation",
    "lint:fix": "npm run lint -- --fix",
    "lint:quickfix": "git status --porcelain | grep -v '\\.json' | grep -E '\\.js|\\.ts' --color=never |  awk '{print $2}' | xargs eslint --fix; exit 0",
    "unit": "jest -b -i tests/unit/*"
  },
  "jest": {
    "preset": "react-native",
    "transform": {
      "^.+\\.(ts|tsx)$": "ts-jest"
    },
    "moduleFileExtensions": [
      "js",
      "json",
      "ts",
      "tsx"
    ],
    "transformIgnorePatterns": [
      "node_modules/(?!((jest-)?react-native(-.*)?|@react-native(-community)?)/)"
    ],
    "setupFiles": [
      "./tests/setup.js"
    ],
    "watchPathIgnorePatterns": [
      "<rootDir>/node_modules"
    ],
    "setupFilesAfterEnv": [
      "./tests/setupAfterEnv.js"
    ]
  },
  "dependencies": {
    "@babel/preset-env": "^7.20.0",
    "@bugsnag/react-native": "7.23.0",
    "@bugsnag/source-maps": "2.3.3",
    "@keystonehq/bc-ur-registry": "0.6.4",
    "@ngraveio/bc-ur": "1.1.12",
    "@noble/secp256k1": "1.6.3",
    "@react-native-async-storage/async-storage": "1.23.1",
    "@react-native-clipboard/clipboard": "1.14.1",
    "@react-native-community/push-notification-ios": "1.11.0",
    "@react-navigation/drawer": "6.6.15",
    "@react-navigation/native": "6.1.17",
    "@react-navigation/native-stack": "6.9.26",
    "@remobile/react-native-qrcode-local-image": "https://github.com/BlueWallet/react-native-qrcode-local-image",
    "@spsina/bip47": "github:BlueWallet/bip47#f4b8047",
    "aezeed": "0.0.5",
    "assert": "2.1.0",
    "base-x": "4.0.0",
    "bc-bech32": "file:blue_modules/bc-bech32",
    "bech32": "2.0.0",
    "bignumber.js": "9.1.1",
    "bip21": "2.0.3",
    "bip32": "3.0.1",
    "bip38": "github:BlueWallet/bip38",
    "bip39": "3.1.0",
    "bitcoinjs-lib": "6.1.5",
    "bitcoinjs-message": "2.2.0",
    "bolt11": "1.4.1",
    "buffer": "6.0.3",
    "coinselect": "3.1.13",
    "crypto-js": "4.2.0",
    "dayjs": "1.11.11",
<<<<<<< HEAD
    "detox": "20.20.3",
=======
    "detox": "20.22.2",
>>>>>>> 7ce74675
    "ecpair": "2.0.1",
    "ecurve": "1.0.6",
    "electrum-client": "github:BlueWallet/rn-electrum-client#1bfe3cc",
    "electrum-mnemonic": "2.0.0",
    "events": "3.3.0",
    "frisbee": "3.1.4",
    "junderw-crc32c": "1.2.0",
    "lottie-react-native": "6.7.2",
    "metro-react-native-babel-preset": "0.77.0",
    "path-browserify": "1.0.1",
    "payjoin-client": "1.0.1",
    "process": "0.11.10",
    "prop-types": "15.8.1",
    "react": "18.2.0",
    "react-localization": "github:BlueWallet/react-localization#ae7969a",
    "react-native": "0.73.8",
    "react-native-biometrics": "3.0.1",
    "react-native-blue-crypto": "github:BlueWallet/react-native-blue-crypto#3cb5442",
    "react-native-camera-kit": "13.0.0",
    "react-native-crypto": "2.2.0",
    "react-native-default-preference": "1.4.4",
    "react-native-device-info": "10.14.0",
    "react-native-document-picker": "https://github.com/BlueWallet/react-native-document-picker#6033c4e1b0dd0a6760b5f5a5a2c3b2e5d07f2ae4",
    "react-native-draggable-flatlist": "github:BlueWallet/react-native-draggable-flatlist#ebfddc4",
    "react-native-elements": "3.4.3",
    "react-native-fs": "2.20.0",
    "react-native-gesture-handler": "2.16.2",
    "react-native-handoff": "https://github.com/BlueWallet/react-native-handoff#31d005f93d31099d0e564590a3bbd052b8a02b39",
    "react-native-haptic-feedback": "2.2.0",
    "react-native-idle-timer": "https://github.com/BlueWallet/react-native-idle-timer#7300b637c465c86e8db874c442e687950111da40",
    "react-native-image-picker": "7.1.2",
    "react-native-ios-context-menu": "github:BlueWallet/react-native-ios-context-menu#v1.15.3",
    "react-native-keychain": "8.2.0",
    "react-native-linear-gradient": "2.8.3",
    "react-native-localize": "3.1.0",
    "react-native-modal": "13.0.1",
    "react-native-obscure": "https://github.com/BlueWallet/react-native-obscure.git#f4b83b4a261e39b1f5ed4a45ac5bcabc8a59eadb",
    "react-native-passcode-auth": "https://github.com/BlueWallet/react-native-passcode-auth#a2ff977ba92b36f8d0a5567f59c05cc608e8bd12",
    "react-native-permissions": "4.1.5",
    "react-native-privacy-snapshot": "https://github.com/BlueWallet/react-native-privacy-snapshot#529e4627d93f67752a27e82a040ff7b64dca0783",
    "react-native-prompt-android": "https://github.com/BlueWallet/react-native-prompt-android#ed168d66fed556bc2ed07cf498770f058b78a376",
    "react-native-push-notification": "8.1.1",
    "react-native-qrcode-svg": "6.3.1",
    "react-native-quick-actions": "0.3.13",
    "react-native-randombytes": "3.6.1",
    "react-native-rate": "1.2.12",
    "react-native-reanimated": "3.11.0",
    "react-native-safe-area-context": "4.10.1",
    "react-native-screens": "3.31.1",
    "react-native-secure-key-store": "https://github.com/BlueWallet/react-native-secure-key-store#2076b48",
    "react-native-share": "10.2.1",
    "react-native-svg": "13.14.1",
    "react-native-tcp-socket": "6.0.6",
    "react-native-vector-icons": "10.1.0",
    "react-native-watch-connectivity": "1.1.0",
    "readable-stream": "3.6.2",
    "realm": "12.8.1",
    "rn-ldk": "github:BlueWallet/rn-ldk#v0.8.4",
    "rn-nodeify": "10.3.0",
    "scryptsy": "2.1.0",
    "slip39": "https://github.com/BlueWallet/slip39-js",
    "stream-browserify": "3.0.0",
    "url": "0.11.3",
    "wif": "2.0.6"
  },
  "react-native": {
    "crypto": "react-native-crypto",
    "net": "react-native-tcp-socket",
    "tls": "react-native-tcp-socket",
    "path": "path-browserify",
    "_stream_transform": "readable-stream/transform",
    "_stream_readable": "readable-stream/readable",
    "_stream_writable": "readable-stream/writable",
    "_stream_duplex": "readable-stream/duplex",
    "_stream_passthrough": "readable-stream/passthrough",
    "stream": "stream-browserify"
  },
  "browser": {
    "crypto": "react-native-crypto",
    "path": "path-browserify",
    "_stream_transform": "readable-stream/transform",
    "_stream_readable": "readable-stream/readable",
    "_stream_writable": "readable-stream/writable",
    "_stream_duplex": "readable-stream/duplex",
    "_stream_passthrough": "readable-stream/passthrough",
    "stream": "stream-browserify"
  }
}<|MERGE_RESOLUTION|>--- conflicted
+++ resolved
@@ -10,15 +10,9 @@
     "@babel/core": "^7.20.0",
     "@babel/runtime": "^7.20.0",
     "@jest/reporters": "^27.5.1",
-<<<<<<< HEAD
     "@react-native/eslint-config": "^0.74.1",
     "@react-native/metro-config": "^0.73.5",
     "@react-native/typescript-config": "0.73.1",
-=======
-    "@react-native/eslint-config": "^0.74.75",
-    "@react-native/metro-config": "^0.74.0",
-    "@tsconfig/react-native": "^3.0.2",
->>>>>>> 7ce74675
     "@types/bip38": "^3.1.2",
     "@types/bs58check": "^2.1.0",
     "@types/create-hash": "^1.2.2",
@@ -39,15 +33,9 @@
     "eslint-plugin-n": "^16.6.2",
     "eslint-plugin-prettier": "^5.1.3",
     "eslint-plugin-promise": "^6.1.1",
-<<<<<<< HEAD
     "eslint-plugin-react": "^7.33.0",
     "eslint-plugin-react-native": "^4.0.0",
     "jest": "^29.5.2",
-=======
-    "eslint-plugin-react": "^7.34.1",
-    "eslint-plugin-react-native": "^4.1.0",
-    "jest": "^29.4.2",
->>>>>>> 7ce74675
     "node-fetch": "^2.6.7",
     "prettier": "^3.2.5",
     "react-test-renderer": "18.2.0",
@@ -138,11 +126,7 @@
     "coinselect": "3.1.13",
     "crypto-js": "4.2.0",
     "dayjs": "1.11.11",
-<<<<<<< HEAD
-    "detox": "20.20.3",
-=======
     "detox": "20.22.2",
->>>>>>> 7ce74675
     "ecpair": "2.0.1",
     "ecurve": "1.0.6",
     "electrum-client": "github:BlueWallet/rn-electrum-client#1bfe3cc",
