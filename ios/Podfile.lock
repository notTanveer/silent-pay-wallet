--- conflicted
+++ resolved
@@ -2,7 +2,7 @@
   - boost-for-react-native (1.63.0)
   - BVLinearGradient (2.5.6):
     - React
-  - CocoaAsyncSocket (7.6.4)
+  - CocoaAsyncSocket (7.6.5)
   - CocoaLibEvent (1.0.0)
   - DoubleConversion (1.1.6)
   - FBLazyVector (0.63.4)
@@ -338,19 +338,10 @@
     - DoubleConversion
     - Folly (= 2020.01.13.00)
     - glog
-<<<<<<< HEAD
     - React-callinvoker (= 0.63.4)
     - React-Core (= 0.63.4)
     - React-cxxreact (= 0.63.4)
     - React-jsi (= 0.63.4)
-  - ReactNativePrivacySnapshot (1.0.0):
-    - React
-=======
-    - React-callinvoker (= 0.63.3)
-    - React-Core (= 0.63.3)
-    - React-cxxreact (= 0.63.3)
-    - React-jsi (= 0.63.3)
->>>>>>> 52bc662f
   - RealmJS (6.1.4):
     - GCDWebServer
     - React
@@ -677,7 +668,7 @@
 SPEC CHECKSUMS:
   boost-for-react-native: 39c7adb57c4e60d6c5479dd8623128eb5b3f0f2c
   BVLinearGradient: e3aad03778a456d77928f594a649e96995f1c872
-  CocoaAsyncSocket: 694058e7c0ed05a9e217d1b3c7ded962f4180845
+  CocoaAsyncSocket: 065fd1e645c7abab64f7a6a2007a48038fdc6a99
   CocoaLibEvent: 2fab71b8bd46dd33ddb959f7928ec5909f838e3f
   DoubleConversion: cde416483dac037923206447da6e1454df403714
   FBLazyVector: 3bb422f41b18121b71783a905c10e58606f7dc3e
@@ -720,7 +711,6 @@
   react-native-tcp-socket: 96a4f104cdcc9c6621aafe92937f163d88447c5b
   react-native-webview: f0da708d7e471b60ebdbf861c114d2c5d7f7af2d
   react-native-widget-center: 0f81d17beb163e7fb5848b06754d7d277fe7d99a
-<<<<<<< HEAD
   React-RCTActionSheet: 89a0ca9f4a06c1f93c26067af074ccdce0f40336
   React-RCTAnimation: 1bde3ecc0c104c55df246eda516e0deb03c4e49b
   React-RCTBlob: a97d378b527740cc667e03ebfa183a75231ab0f0
@@ -731,19 +721,6 @@
   React-RCTText: 5c51df3f08cb9dedc6e790161195d12bac06101c
   React-RCTVibration: ae4f914cfe8de7d4de95ae1ea6cc8f6315d73d9d
   ReactCommon: 73d79c7039f473b76db6ff7c6b159c478acbbb3b
-  ReactNativePrivacySnapshot: cc295e45dc22810e9ff2c93380d643de20a77015
-=======
-  React-RCTActionSheet: 53ea72699698b0b47a6421cb1c8b4ab215a774aa
-  React-RCTAnimation: 1befece0b5183c22ae01b966f5583f42e69a83c2
-  React-RCTBlob: 0b284339cbe4b15705a05e2313a51c6d8b51fa40
-  React-RCTImage: d1756599ebd4dc2cb19d1682fe67c6b976658387
-  React-RCTLinking: 9af0a51c6d6a4dd1674daadafffc6d03033a6d18
-  React-RCTNetwork: 332c83929cc5eae0b3bbca4add1d668e1fc18bda
-  React-RCTSettings: d6953772cfd55f2c68ad72b7ef29efc7ec49f773
-  React-RCTText: 65a6de06a7389098ce24340d1d3556015c38f746
-  React-RCTVibration: 8e9fb25724a0805107fc1acc9075e26f814df454
-  ReactCommon: 4167844018c9ed375cc01a843e9ee564399e53c3
->>>>>>> 52bc662f
   RealmJS: 899b4839a8bee46e248bc277995ad58da855e41f
   RemobileReactNativeQrcodeLocalImage: 57aadc12896b148fb5e04bc7c6805f3565f5c3fa
   RNCAsyncStorage: bc2f81cc1df90c267ce9ed30bb2dbc93b945a8ee
