--- conflicted
+++ resolved
@@ -1,12 +1,7 @@
 /* eslint react/prop-types: "off", react-native/no-inline-styles: "off" */
 import React, { forwardRef } from 'react';
-<<<<<<< HEAD
-import { ActivityIndicator, Dimensions, I18nManager, Platform, StyleSheet, TextInput, TouchableOpacity, View } from 'react-native';
-import { Text } from '@rneui/themed';
-=======
 import { Dimensions, I18nManager, Platform, StyleSheet, TextInput, TouchableOpacity, View } from 'react-native';
 import { Icon, Text } from '@rneui/themed';
->>>>>>> af559434
 import { useTheme } from './components/themes';
 
 const { height, width } = Dimensions.get('window');
@@ -136,15 +131,6 @@
   return <View {...props} style={{ height: 10, opacity: 0 }} />;
 };
 
-<<<<<<< HEAD
-export const BlueLoading = props => {
-  return (
-    <View style={{ flex: 1, justifyContent: 'center' }} {...props}>
-      <ActivityIndicator />
-    </View>
-  );
-};
-=======
 export function BlueBigCheckmark({ style = {} }) {
   const defaultStyles = {
     backgroundColor: '#ccddf9',
@@ -162,5 +148,4 @@
       <Icon name="check" size={50} type="font-awesome" color="#0f5cc0" />
     </View>
   );
-}
->>>>>>> af559434
+}