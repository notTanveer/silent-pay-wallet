--- conflicted
+++ resolved
@@ -3,28 +3,20 @@
 import BigNumber from 'bignumber.js';
 import b58 from 'bs58check';
 import BIP32Factory, { BIP32Interface } from 'bip32';
-<<<<<<< HEAD
-=======
-import * as ecc from 'tiny-secp256k1';
-import BIP47Factory, { BIP47Interface } from '@spsina/bip47';
-import { ECPairFactory } from 'ecpair';
+
 import { ECPairInterface } from 'ecpair/src/ecpair';
 import { Psbt, Transaction as BTransaction } from 'bitcoinjs-lib';
 import { CoinSelectReturnInput, CoinSelectTarget } from 'coinselect';
->>>>>>> f97c2ec8
+import ecc from '../../blue_modules/noble_ecc';
+
+import BIP47Factory, { BIP47Interface } from '@spsina/bip47';
+import { ECPairFactory } from 'ecpair';
 
 import { randomBytes } from '../rng';
 import { AbstractHDWallet } from './abstract-hd-wallet';
 import { CreateTransactionResult, CreateTransactionUtxo, Transaction, Utxo } from './types';
 import { ElectrumHistory } from '../../blue_modules/BlueElectrum';
 import type BlueElectrumNs from '../../blue_modules/BlueElectrum';
-<<<<<<< HEAD
-import { ECPairInterface } from 'ecpair/src/ecpair';
-import { Psbt, Transaction as BTransaction } from 'bitcoinjs-lib';
-import { CoinSelectReturnInput, CoinSelectTarget } from 'coinselect';
-import ecc from '../../blue_modules/noble_ecc';
-=======
->>>>>>> f97c2ec8
 
 const ECPair = ECPairFactory(ecc);
 const bitcoin = require('bitcoinjs-lib');
