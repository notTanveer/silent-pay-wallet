--- conflicted
+++ resolved
@@ -74,33 +74,6 @@
     "lint:quickfix": "git status --porcelain | grep -v '\\.json' | grep -E '\\.js|\\.ts' --color=never |  awk '{print $2}' | xargs eslint --fix; exit 0",
     "unit": "jest -b -i tests/unit/*"
   },
-<<<<<<< HEAD
-=======
-  "jest": {
-    "preset": "react-native",
-    "transform": {
-      "^.+\\.(ts|tsx)$": "ts-jest"
-    },
-    "moduleFileExtensions": [
-      "js",
-      "json",
-      "ts",
-      "tsx"
-    ],
-    "transformIgnorePatterns": [
-      "node_modules/(?!((jest-)?react-native(-.*)?|@react-native(-community)?)|@rneui|silent-payments/)"
-    ],
-    "setupFiles": [
-      "./tests/setup.js"
-    ],
-    "watchPathIgnorePatterns": [
-      "<rootDir>/node_modules"
-    ],
-    "setupFilesAfterEnv": [
-      "./tests/setupAfterEnv.js"
-    ]
-  },
->>>>>>> dec3b9ee
   "dependencies": {
     "@babel/preset-env": "^7.20.0",
     "@bugsnag/react-native": "7.24.0",
@@ -156,12 +129,8 @@
     "react-native-camera-kit": "13.0.0",
     "react-native-crypto": "2.2.0",
     "react-native-default-preference": "1.4.4",
-<<<<<<< HEAD
     "@react-native/metro-config": "^0.73.5",
-    "react-native-device-info": "10.14.0",
-=======
     "react-native-device-info": "11.1.0",
->>>>>>> dec3b9ee
     "react-native-document-picker": "https://github.com/BlueWallet/react-native-document-picker#6033c4e1b0dd0a6760b5f5a5a2c3b2e5d07f2ae4",
     "react-native-draggable-flatlist": "github:BlueWallet/react-native-draggable-flatlist#ebfddc4",
     "react-native-fs": "2.20.0",
