--- conflicted
+++ resolved
@@ -14,8 +14,6 @@
   
   @IBOutlet weak var walletsTable: WKInterfaceTable!
   @IBOutlet weak var noWalletsAvailableLabel: WKInterfaceLabel!
-<<<<<<< HEAD
-  private let userActivity: NSUserActivity = NSUserActivity(activityType: HandoffIdentifier.ReceiveOnchain.rawValue)
   
   override func awake(withContext context: Any?) {
     super.awake(withContext: context)
@@ -34,13 +32,6 @@
     super.willActivate()
     update(userActivity)
     
-=======
-
-  override func willActivate() {
-    // This method is called when watch view controller is about to be visible to user
-    super.willActivate()
-   
->>>>>>> 19859084
     if (WatchDataSource.shared.wallets.isEmpty) {
       noWalletsAvailableLabel.setHidden(false)
     } else {
