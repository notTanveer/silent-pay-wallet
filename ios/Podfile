--- conflicted
+++ resolved
@@ -49,10 +49,6 @@
   use_react_native!(
     # Specify the path directly if use_native_modules! does not provide it
     :path => config[:reactNativePath],
-<<<<<<< HEAD
-    # Hermes is now enabled by default. Disable by setting this flag to false.
-=======
->>>>>>> 03a1723e
     :hermes_enabled => true,
     :fabric_enabled => flags[:fabric_enabled],
     :app_path => "#{Pod::Config.instance.installation_root}/.."
@@ -62,27 +58,6 @@
 end
 
 
-<<<<<<< HEAD
-  post_install do |installer|
-    react_native_post_install(
-      installer,
-      config[:reactNativePath],
-      :mac_catalyst_enabled => true
-    )
-
-    pod 'Bugsnag'
-      plugin 'cocoapods-bugsnag'
-      installer.pods_project.targets.each do |target|
-          target.build_configurations.each do |config|
-            config.build_settings['IPHONEOS_DEPLOYMENT_TARGET'] = '13.4'
-            if ['React-Core-AccessibilityResources'].include? target.name 
-              config.build_settings['CODE_SIGN_STYLE'] = "Manual"
-              config.build_settings['CODE_SIGN_IDENTITY'] = "Apple Distribution: Bluewallet Services, S. R. L. (A7W54YZ4WU)"
-              config.build_settings['DEVELOPMENT_TEAM'] = "A7W54YZ4WU"
-            end
-          end
-          __apply_Xcode_12_5_M1_post_install_workaround(installer)
-=======
 target 'BlueWallet' do
   configure_target()
    # Manually add rn-ldk pod for this target
@@ -108,7 +83,6 @@
         config.build_settings['CODE_SIGN_STYLE'] = "Manual"
         config.build_settings['CODE_SIGN_IDENTITY'] = "Apple Distribution: Bluewallet Services, S. R. L. (A7W54YZ4WU)"
         config.build_settings['DEVELOPMENT_TEAM'] = "A7W54YZ4WU"
->>>>>>> 03a1723e
       end
     end
     __apply_Xcode_12_5_M1_post_install_workaround(installer)
